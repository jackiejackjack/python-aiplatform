# -*- coding: utf-8 -*-
# Copyright 2022 Google LLC
#
# Licensed under the Apache License, Version 2.0 (the "License");
# you may not use this file except in compliance with the License.
# You may obtain a copy of the License at
#
#     http://www.apache.org/licenses/LICENSE-2.0
#
# Unless required by applicable law or agreed to in writing, software
# distributed under the License is distributed on an "AS IS" BASIS,
# WITHOUT WARRANTIES OR CONDITIONS OF ANY KIND, either express or implied.
# See the License for the specific language governing permissions and
# limitations under the License.
#
import proto  # type: ignore

from google.cloud.aiplatform_v1beta1.types import (
    completion_stats as gca_completion_stats,
)
from google.cloud.aiplatform_v1beta1.types import encryption_spec as gca_encryption_spec
from google.cloud.aiplatform_v1beta1.types import explanation
from google.cloud.aiplatform_v1beta1.types import io
from google.cloud.aiplatform_v1beta1.types import job_state
from google.cloud.aiplatform_v1beta1.types import machine_resources
from google.cloud.aiplatform_v1beta1.types import (
    manual_batch_tuning_parameters as gca_manual_batch_tuning_parameters,
)
from google.cloud.aiplatform_v1beta1.types import (
    unmanaged_container_model as gca_unmanaged_container_model,
)
from google.protobuf import struct_pb2  # type: ignore
from google.protobuf import timestamp_pb2  # type: ignore
from google.rpc import status_pb2  # type: ignore


__protobuf__ = proto.module(
    package="google.cloud.aiplatform.v1beta1",
    manifest={
        "BatchPredictionJob",
    },
)


class BatchPredictionJob(proto.Message):
    r"""A job that uses a
    [Model][google.cloud.aiplatform.v1beta1.BatchPredictionJob.model] to
    produce predictions on multiple [input
    instances][google.cloud.aiplatform.v1beta1.BatchPredictionJob.input_config].
    If predictions for significant portion of the instances fail, the
    job may finish without attempting predictions for all remaining
    instances.

    Attributes:
        name (str):
            Output only. Resource name of the
            BatchPredictionJob.
        display_name (str):
            Required. The user-defined name of this
            BatchPredictionJob.
        model (str):
            The name of the Model resoure that produces the predictions
            via this job, must share the same ancestor Location.
            Starting this job has no impact on any existing deployments
            of the Model and their resources. Exactly one of model and
            unmanaged_container_model must be set.
        model_version_id (str):
            Output only. The version ID of the Model that
            produces the predictions via this job.
        unmanaged_container_model (google.cloud.aiplatform_v1beta1.types.UnmanagedContainerModel):
            Contains model information necessary to perform batch
            prediction without requiring uploading to model registry.
            Exactly one of model and unmanaged_container_model must be
            set.
        input_config (google.cloud.aiplatform_v1beta1.types.BatchPredictionJob.InputConfig):
            Required. Input configuration of the instances on which
            predictions are performed. The schema of any single instance
            may be specified via the
            [Model's][google.cloud.aiplatform.v1beta1.BatchPredictionJob.model]
            [PredictSchemata's][google.cloud.aiplatform.v1beta1.Model.predict_schemata]
            [instance_schema_uri][google.cloud.aiplatform.v1beta1.PredictSchemata.instance_schema_uri].
        model_parameters (google.protobuf.struct_pb2.Value):
            The parameters that govern the predictions. The schema of
            the parameters may be specified via the
            [Model's][google.cloud.aiplatform.v1beta1.BatchPredictionJob.model]
            [PredictSchemata's][google.cloud.aiplatform.v1beta1.Model.predict_schemata]
            [parameters_schema_uri][google.cloud.aiplatform.v1beta1.PredictSchemata.parameters_schema_uri].
        output_config (google.cloud.aiplatform_v1beta1.types.BatchPredictionJob.OutputConfig):
            Required. The Configuration specifying where output
            predictions should be written. The schema of any single
            prediction may be specified as a concatenation of
            [Model's][google.cloud.aiplatform.v1beta1.BatchPredictionJob.model]
            [PredictSchemata's][google.cloud.aiplatform.v1beta1.Model.predict_schemata]
            [instance_schema_uri][google.cloud.aiplatform.v1beta1.PredictSchemata.instance_schema_uri]
            and
            [prediction_schema_uri][google.cloud.aiplatform.v1beta1.PredictSchemata.prediction_schema_uri].
        dedicated_resources (google.cloud.aiplatform_v1beta1.types.BatchDedicatedResources):
            The config of resources used by the Model during the batch
            prediction. If the Model
            [supports][google.cloud.aiplatform.v1beta1.Model.supported_deployment_resources_types]
            DEDICATED_RESOURCES this config may be provided (and the job
            will use these resources), if the Model doesn't support
            AUTOMATIC_RESOURCES, this config must be provided.
        service_account (str):
            The service account that the DeployedModel's container runs
            as. If not specified, a system generated one will be used,
            which has minimal permissions and the custom container, if
            used, may not have enough permission to access other GCP
            resources.

            Users deploying the Model must have the
            ``iam.serviceAccounts.actAs`` permission on this service
            account.
        manual_batch_tuning_parameters (google.cloud.aiplatform_v1beta1.types.ManualBatchTuningParameters):
            Immutable. Parameters configuring the batch behavior.
            Currently only applicable when
            [dedicated_resources][google.cloud.aiplatform.v1beta1.BatchPredictionJob.dedicated_resources]
            are used (in other cases Vertex AI does the tuning itself).
        generate_explanation (bool):
            Generate explanation with the batch prediction results.

            When set to ``true``, the batch prediction output changes
            based on the ``predictions_format`` field of the
            [BatchPredictionJob.output_config][google.cloud.aiplatform.v1beta1.BatchPredictionJob.output_config]
            object:

            -  ``bigquery``: output includes a column named
               ``explanation``. The value is a struct that conforms to
               the
               [Explanation][google.cloud.aiplatform.v1beta1.Explanation]
               object.
            -  ``jsonl``: The JSON objects on each line include an
               additional entry keyed ``explanation``. The value of the
               entry is a JSON object that conforms to the
               [Explanation][google.cloud.aiplatform.v1beta1.Explanation]
               object.
            -  ``csv``: Generating explanations for CSV format is not
               supported.

            If this field is set to true, either the
            [Model.explanation_spec][google.cloud.aiplatform.v1beta1.Model.explanation_spec]
            or
            [explanation_spec][google.cloud.aiplatform.v1beta1.BatchPredictionJob.explanation_spec]
            must be populated.
        explanation_spec (google.cloud.aiplatform_v1beta1.types.ExplanationSpec):
            Explanation configuration for this BatchPredictionJob. Can
            be specified only if
            [generate_explanation][google.cloud.aiplatform.v1beta1.BatchPredictionJob.generate_explanation]
            is set to ``true``.

            This value overrides the value of
            [Model.explanation_spec][google.cloud.aiplatform.v1beta1.Model.explanation_spec].
            All fields of
            [explanation_spec][google.cloud.aiplatform.v1beta1.BatchPredictionJob.explanation_spec]
            are optional in the request. If a field of the
            [explanation_spec][google.cloud.aiplatform.v1beta1.BatchPredictionJob.explanation_spec]
            object is not populated, the corresponding field of the
            [Model.explanation_spec][google.cloud.aiplatform.v1beta1.Model.explanation_spec]
            object is inherited.
        output_info (google.cloud.aiplatform_v1beta1.types.BatchPredictionJob.OutputInfo):
            Output only. Information further describing
            the output of this job.
        state (google.cloud.aiplatform_v1beta1.types.JobState):
            Output only. The detailed state of the job.
        error (google.rpc.status_pb2.Status):
            Output only. Only populated when the job's state is
            JOB_STATE_FAILED or JOB_STATE_CANCELLED.
        partial_failures (Sequence[google.rpc.status_pb2.Status]):
            Output only. Partial failures encountered.
            For example, single files that can't be read.
            This field never exceeds 20 entries.
            Status details fields contain standard GCP error
            details.
        resources_consumed (google.cloud.aiplatform_v1beta1.types.ResourcesConsumed):
            Output only. Information about resources that
            had been consumed by this job. Provided in real
            time at best effort basis, as well as a final
            value once the job completes.

            Note: This field currently may be not populated
            for batch predictions that use AutoML Models.
        completion_stats (google.cloud.aiplatform_v1beta1.types.CompletionStats):
            Output only. Statistics on completed and
            failed prediction instances.
        create_time (google.protobuf.timestamp_pb2.Timestamp):
            Output only. Time when the BatchPredictionJob
            was created.
        start_time (google.protobuf.timestamp_pb2.Timestamp):
            Output only. Time when the BatchPredictionJob for the first
            time entered the ``JOB_STATE_RUNNING`` state.
        end_time (google.protobuf.timestamp_pb2.Timestamp):
            Output only. Time when the BatchPredictionJob entered any of
            the following states: ``JOB_STATE_SUCCEEDED``,
            ``JOB_STATE_FAILED``, ``JOB_STATE_CANCELLED``.
        update_time (google.protobuf.timestamp_pb2.Timestamp):
            Output only. Time when the BatchPredictionJob
            was most recently updated.
        labels (Mapping[str, str]):
            The labels with user-defined metadata to
            organize BatchPredictionJobs.
            Label keys and values can be no longer than 64
            characters (Unicode codepoints), can only
            contain lowercase letters, numeric characters,
            underscores and dashes. International characters
            are allowed.
            See https://goo.gl/xmQnxf for more information
            and examples of labels.
        encryption_spec (google.cloud.aiplatform_v1beta1.types.EncryptionSpec):
            Customer-managed encryption key options for a
            BatchPredictionJob. If this is set, then all
            resources created by the BatchPredictionJob will
            be encrypted with the provided encryption key.
    """

    class InputConfig(proto.Message):
        r"""Configures the input to
        [BatchPredictionJob][google.cloud.aiplatform.v1beta1.BatchPredictionJob].
        See
        [Model.supported_input_storage_formats][google.cloud.aiplatform.v1beta1.Model.supported_input_storage_formats]
        for Model's supported input formats, and how instances should be
        expressed via any of them.

        This message has `oneof`_ fields (mutually exclusive fields).
        For each oneof, at most one member field can be set at the same time.
        Setting any member of the oneof automatically clears all other
        members.

        .. _oneof: https://proto-plus-python.readthedocs.io/en/stable/fields.html#oneofs-mutually-exclusive-fields

        Attributes:
            gcs_source (google.cloud.aiplatform_v1beta1.types.GcsSource):
                The Cloud Storage location for the input
                instances.

                This field is a member of `oneof`_ ``source``.
            bigquery_source (google.cloud.aiplatform_v1beta1.types.BigQuerySource):
                The BigQuery location of the input table.
                The schema of the table should be in the format
                described by the given context OpenAPI Schema,
                if one is provided. The table may contain
                additional columns that are not described by the
                schema, and they will be ignored.

                This field is a member of `oneof`_ ``source``.
            instances_format (str):
                Required. The format in which instances are given, must be
                one of the
                [Model's][google.cloud.aiplatform.v1beta1.BatchPredictionJob.model]
                [supported_input_storage_formats][google.cloud.aiplatform.v1beta1.Model.supported_input_storage_formats].
        """

        gcs_source = proto.Field(
            proto.MESSAGE,
            number=2,
            oneof="source",
            message=io.GcsSource,
        )
        bigquery_source = proto.Field(
            proto.MESSAGE,
            number=3,
            oneof="source",
            message=io.BigQuerySource,
        )
        instances_format = proto.Field(
            proto.STRING,
            number=1,
        )

    class OutputConfig(proto.Message):
        r"""Configures the output of
        [BatchPredictionJob][google.cloud.aiplatform.v1beta1.BatchPredictionJob].
        See
        [Model.supported_output_storage_formats][google.cloud.aiplatform.v1beta1.Model.supported_output_storage_formats]
        for supported output formats, and how predictions are expressed via
        any of them.

        This message has `oneof`_ fields (mutually exclusive fields).
        For each oneof, at most one member field can be set at the same time.
        Setting any member of the oneof automatically clears all other
        members.

        .. _oneof: https://proto-plus-python.readthedocs.io/en/stable/fields.html#oneofs-mutually-exclusive-fields

        Attributes:
            gcs_destination (google.cloud.aiplatform_v1beta1.types.GcsDestination):
                The Cloud Storage location of the directory where the output
                is to be written to. In the given directory a new directory
                is created. Its name is
                ``prediction-<model-display-name>-<job-create-time>``, where
                timestamp is in YYYY-MM-DDThh:mm:ss.sssZ ISO-8601 format.
                Inside of it files ``predictions_0001.<extension>``,
                ``predictions_0002.<extension>``, ...,
                ``predictions_N.<extension>`` are created where
                ``<extension>`` depends on chosen
                [predictions_format][google.cloud.aiplatform.v1beta1.BatchPredictionJob.OutputConfig.predictions_format],
                and N may equal 0001 and depends on the total number of
                successfully predicted instances. If the Model has both
                [instance][google.cloud.aiplatform.v1beta1.PredictSchemata.instance_schema_uri]
                and
                [prediction][google.cloud.aiplatform.v1beta1.PredictSchemata.parameters_schema_uri]
                schemata defined then each such file contains predictions as
                per the
                [predictions_format][google.cloud.aiplatform.v1beta1.BatchPredictionJob.OutputConfig.predictions_format].
                If prediction for any instance failed (partially or
                completely), then an additional ``errors_0001.<extension>``,
                ``errors_0002.<extension>``,..., ``errors_N.<extension>``
                files are created (N depends on total number of failed
                predictions). These files contain the failed instances, as
                per their schema, followed by an additional ``error`` field
                which as value has [google.rpc.Status][google.rpc.Status]
                containing only ``code`` and ``message`` fields.

                This field is a member of `oneof`_ ``destination``.
            bigquery_destination (google.cloud.aiplatform_v1beta1.types.BigQueryDestination):
                The BigQuery project or dataset location where the output is
                to be written to. If project is provided, a new dataset is
                created with name
                ``prediction_<model-display-name>_<job-create-time>`` where
                is made BigQuery-dataset-name compatible (for example, most
                special characters become underscores), and timestamp is in
                YYYY_MM_DDThh_mm_ss_sssZ "based on ISO-8601" format. In the
                dataset two tables will be created, ``predictions``, and
                ``errors``. If the Model has both
                [instance][google.cloud.aiplatform.v1beta1.PredictSchemata.instance_schema_uri]
                and
                [prediction][google.cloud.aiplatform.v1beta1.PredictSchemata.parameters_schema_uri]
                schemata defined then the tables have columns as follows:
                The ``predictions`` table contains instances for which the
                prediction succeeded, it has columns as per a concatenation
                of the Model's instance and prediction schemata. The
                ``errors`` table contains rows for which the prediction has
                failed, it has instance columns, as per the instance schema,
                followed by a single "errors" column, which as values has
                [google.rpc.Status][google.rpc.Status] represented as a
                STRUCT, and containing only ``code`` and ``message``.

                This field is a member of `oneof`_ ``destination``.
            predictions_format (str):
                Required. The format in which Vertex AI gives the
                predictions, must be one of the
                [Model's][google.cloud.aiplatform.v1beta1.BatchPredictionJob.model]
                [supported_output_storage_formats][google.cloud.aiplatform.v1beta1.Model.supported_output_storage_formats].
        """

        gcs_destination = proto.Field(
            proto.MESSAGE,
            number=2,
            oneof="destination",
            message=io.GcsDestination,
        )
        bigquery_destination = proto.Field(
            proto.MESSAGE,
            number=3,
            oneof="destination",
            message=io.BigQueryDestination,
        )
        predictions_format = proto.Field(
            proto.STRING,
            number=1,
        )

    class OutputInfo(proto.Message):
        r"""Further describes this job's output. Supplements
        [output_config][google.cloud.aiplatform.v1beta1.BatchPredictionJob.output_config].

        This message has `oneof`_ fields (mutually exclusive fields).
        For each oneof, at most one member field can be set at the same time.
        Setting any member of the oneof automatically clears all other
        members.

        .. _oneof: https://proto-plus-python.readthedocs.io/en/stable/fields.html#oneofs-mutually-exclusive-fields

        Attributes:
            gcs_output_directory (str):
                Output only. The full path of the Cloud
                Storage directory created, into which the
                prediction output is written.

                This field is a member of `oneof`_ ``output_location``.
            bigquery_output_dataset (str):
                Output only. The path of the BigQuery dataset created, in
                ``bq://projectId.bqDatasetId`` format, into which the
                prediction output is written.

                This field is a member of `oneof`_ ``output_location``.
            bigquery_output_table (str):
                Output only. The name of the BigQuery table created, in
                ``predictions_<timestamp>`` format, into which the
                prediction output is written. Can be used by UI to generate
                the BigQuery output path, for example.
        """

        gcs_output_directory = proto.Field(
            proto.STRING,
            number=1,
            oneof="output_location",
        )
        bigquery_output_dataset = proto.Field(
            proto.STRING,
            number=2,
            oneof="output_location",
        )
        bigquery_output_table = proto.Field(
            proto.STRING,
            number=4,
        )

    name = proto.Field(
        proto.STRING,
        number=1,
    )
    display_name = proto.Field(
        proto.STRING,
        number=2,
    )
    model = proto.Field(
        proto.STRING,
        number=3,
    )
<<<<<<< HEAD
=======
    model_version_id = proto.Field(
        proto.STRING,
        number=30,
    )
>>>>>>> dc3be45c
    unmanaged_container_model = proto.Field(
        proto.MESSAGE,
        number=28,
        message=gca_unmanaged_container_model.UnmanagedContainerModel,
    )
    input_config = proto.Field(
        proto.MESSAGE,
        number=4,
        message=InputConfig,
    )
    model_parameters = proto.Field(
        proto.MESSAGE,
        number=5,
        message=struct_pb2.Value,
    )
    output_config = proto.Field(
        proto.MESSAGE,
        number=6,
        message=OutputConfig,
    )
    dedicated_resources = proto.Field(
        proto.MESSAGE,
        number=7,
        message=machine_resources.BatchDedicatedResources,
<<<<<<< HEAD
=======
    )
    service_account = proto.Field(
        proto.STRING,
        number=29,
>>>>>>> dc3be45c
    )
    manual_batch_tuning_parameters = proto.Field(
        proto.MESSAGE,
        number=8,
        message=gca_manual_batch_tuning_parameters.ManualBatchTuningParameters,
    )
    generate_explanation = proto.Field(
        proto.BOOL,
        number=23,
    )
    explanation_spec = proto.Field(
        proto.MESSAGE,
        number=25,
        message=explanation.ExplanationSpec,
    )
    output_info = proto.Field(
        proto.MESSAGE,
        number=9,
        message=OutputInfo,
    )
    state = proto.Field(
        proto.ENUM,
        number=10,
        enum=job_state.JobState,
    )
    error = proto.Field(
        proto.MESSAGE,
        number=11,
        message=status_pb2.Status,
    )
    partial_failures = proto.RepeatedField(
        proto.MESSAGE,
        number=12,
        message=status_pb2.Status,
    )
    resources_consumed = proto.Field(
        proto.MESSAGE,
        number=13,
        message=machine_resources.ResourcesConsumed,
    )
    completion_stats = proto.Field(
        proto.MESSAGE,
        number=14,
        message=gca_completion_stats.CompletionStats,
    )
    create_time = proto.Field(
        proto.MESSAGE,
        number=15,
        message=timestamp_pb2.Timestamp,
    )
    start_time = proto.Field(
        proto.MESSAGE,
        number=16,
        message=timestamp_pb2.Timestamp,
    )
    end_time = proto.Field(
        proto.MESSAGE,
        number=17,
        message=timestamp_pb2.Timestamp,
    )
    update_time = proto.Field(
        proto.MESSAGE,
        number=18,
        message=timestamp_pb2.Timestamp,
    )
    labels = proto.MapField(
        proto.STRING,
        proto.STRING,
        number=19,
    )
    encryption_spec = proto.Field(
        proto.MESSAGE,
        number=24,
        message=gca_encryption_spec.EncryptionSpec,
    )


__all__ = tuple(sorted(__protobuf__.manifest))<|MERGE_RESOLUTION|>--- conflicted
+++ resolved
@@ -417,13 +417,10 @@
         proto.STRING,
         number=3,
     )
-<<<<<<< HEAD
-=======
     model_version_id = proto.Field(
         proto.STRING,
         number=30,
     )
->>>>>>> dc3be45c
     unmanaged_container_model = proto.Field(
         proto.MESSAGE,
         number=28,
@@ -448,13 +445,10 @@
         proto.MESSAGE,
         number=7,
         message=machine_resources.BatchDedicatedResources,
-<<<<<<< HEAD
-=======
     )
     service_account = proto.Field(
         proto.STRING,
         number=29,
->>>>>>> dc3be45c
     )
     manual_batch_tuning_parameters = proto.Field(
         proto.MESSAGE,
