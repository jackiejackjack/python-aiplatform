# -*- coding: utf-8 -*-

# Copyright 2021 Google LLC
#
# Licensed under the Apache License, Version 2.0 (the "License");
# you may not use this file except in compliance with the License.
# You may obtain a copy of the License at
#
#     http://www.apache.org/licenses/LICENSE-2.0
#
# Unless required by applicable law or agreed to in writing, software
# distributed under the License is distributed on an "AS IS" BASIS,
# WITHOUT WARRANTIES OR CONDITIONS OF ANY KIND, either express or implied.
# See the License for the specific language governing permissions and
# limitations under the License.
#

import functools
import pathlib
import tempfile
import torch

from google.cloud import storage
from google.cloud.aiplatform import initializer
from google.cloud.aiplatform import utils
from google.cloud.aiplatform.experimental.serializers import serializer_utils


def _serialize_local_model(artifact_uri: str, obj: torch.nn.Module, model_type: str):
    """Serializes torch.nn.Module object to GCS.

    Args:
        artifact_uri (str): the GCS bucket where the serialized object will reside.
        obj (torch.nn.Module): the model to serialize.
        dataset_type (str): the model name and usage

    Returns:
        The GCS path pointing to the serialized objet.
    """

    compiled_custom_model = torch.jit.script(obj)

    if not artifact_uri.startswith("gs://"):
        path_to_model = artifact_uri + "/my_" + model_type + "_model.pth"
        torch.jit.save(compiled_custom_model, path_to_model)
        return path_to_model

<<<<<<< HEAD
    with tempfile.TemporaryDirectory() as tmpdirname:
        temp_dir = pathlib.Path(tmpdirname) / ("my_" + model_type + "_model.pth")
        path_to_model = pathlib.Path(temp_dir)

        torch.jit.save(compiled_custom_model, path_to_model)

        print("saved model locally")

        gcs_bucket, gcs_blob_prefix = utils.extract_bucket_and_prefix_from_gcs_path(
            artifact_uri
        )

        local_file_name = path_to_model.name
        blob_path = local_file_name

        if gcs_blob_prefix:
            blob_path = "/".join([gcs_blob_prefix, blob_path])

        # Create a client object
        client = storage.Client(
            project=initializer.global_config.project,
            credentials=initializer.global_config.credentials,
        )

        bucket = client.bucket(gcs_bucket)
        blob = bucket.blob(blob_path)
        blob.upload_from_filename(str(path_to_model))

        print(bucket.name)
        print("uploaded model to gcs")

        gcs_path = "".join(["gs://", "/".join([blob.bucket.name, blob.name])])
        print("model was written to: ", gcs_path)
        return gcs_path
=======
    gcs_bucket, gcs_blob_prefix = utils.extract_bucket_and_prefix_from_gcs_path(
        artifact_uri
    )

    path_to_model = serializer_utils.serialize_to_tmp_and_copy_to_gcs(
        "my_" + model_type + "_model.pth",
        gcs_bucket,
        gcs_blob_prefix,
        functools.partial(torch.jit.save, compiled_custom_model),
    )
>>>>>>> dfa927e3


def _deserialize_remote_model(artifact_uri: str) -> torch.nn.Module:
    """Deserializes a model on GCS to a torch.nn.Module object.

    Args:
        artifact_uri (str): the GCS bucket where the serialized object resides.

    Returns:
        The deserialized model.

    Raises:
        Runtime Error should the model object referenced by artifact_uri be invalid.
    """

    if not artifact_uri.startswith("gs://"):
        loaded_compiled_custom_model = torch.jit.load(artifact_uri)
        return loaded_compiled_custom_model

    gcs_bucket, gcs_blob = utils.extract_bucket_and_prefix_from_gcs_path(artifact_uri)

    client = storage.Client(
        project=initializer.global_config.project,
        credentials=initializer.global_config.credentials,
    )

    bucket = client.bucket(gcs_bucket)
    blob = bucket.blob(gcs_blob)
    loaded_compiled_custom_model = None

    try:
        with tempfile.TemporaryDirectory() as tmpdirname:
            dest_file = pathlib.Path(tmpdirname) / "deserialized_model.pt"
            blob.download_to_filename(dest_file)
            loaded_compiled_custom_model = torch.jit.load(dest_file)

    except (ValueError, RuntimeError) as err:
        raise RuntimeError(
            "There was a problem reading the model at '{}': {}".format(
                artifact_uri, err
            )
        )

    # Return a pandas DataFrame read from the csv in the cloud
    return loaded_compiled_custom_model<|MERGE_RESOLUTION|>--- conflicted
+++ resolved
@@ -45,42 +45,6 @@
         torch.jit.save(compiled_custom_model, path_to_model)
         return path_to_model
 
-<<<<<<< HEAD
-    with tempfile.TemporaryDirectory() as tmpdirname:
-        temp_dir = pathlib.Path(tmpdirname) / ("my_" + model_type + "_model.pth")
-        path_to_model = pathlib.Path(temp_dir)
-
-        torch.jit.save(compiled_custom_model, path_to_model)
-
-        print("saved model locally")
-
-        gcs_bucket, gcs_blob_prefix = utils.extract_bucket_and_prefix_from_gcs_path(
-            artifact_uri
-        )
-
-        local_file_name = path_to_model.name
-        blob_path = local_file_name
-
-        if gcs_blob_prefix:
-            blob_path = "/".join([gcs_blob_prefix, blob_path])
-
-        # Create a client object
-        client = storage.Client(
-            project=initializer.global_config.project,
-            credentials=initializer.global_config.credentials,
-        )
-
-        bucket = client.bucket(gcs_bucket)
-        blob = bucket.blob(blob_path)
-        blob.upload_from_filename(str(path_to_model))
-
-        print(bucket.name)
-        print("uploaded model to gcs")
-
-        gcs_path = "".join(["gs://", "/".join([blob.bucket.name, blob.name])])
-        print("model was written to: ", gcs_path)
-        return gcs_path
-=======
     gcs_bucket, gcs_blob_prefix = utils.extract_bucket_and_prefix_from_gcs_path(
         artifact_uri
     )
@@ -91,7 +55,6 @@
         gcs_blob_prefix,
         functools.partial(torch.jit.save, compiled_custom_model),
     )
->>>>>>> dfa927e3
 
 
 def _deserialize_remote_model(artifact_uri: str) -> torch.nn.Module:
