--- conflicted
+++ resolved
@@ -94,8 +94,6 @@
             evaluated data.
     """
 
-<<<<<<< HEAD
-=======
     class ModelEvaluationExplanationSpec(proto.Message):
         r"""
 
@@ -121,7 +119,6 @@
             message=explanation.ExplanationSpec,
         )
 
->>>>>>> dc3be45c
     name = proto.Field(
         proto.STRING,
         number=1,
@@ -144,8 +141,6 @@
         proto.STRING,
         number=5,
     )
-<<<<<<< HEAD
-=======
     data_item_schema_uri = proto.Field(
         proto.STRING,
         number=6,
@@ -154,19 +149,15 @@
         proto.STRING,
         number=7,
     )
->>>>>>> dc3be45c
     model_explanation = proto.Field(
         proto.MESSAGE,
         number=8,
         message=explanation.ModelExplanation,
-<<<<<<< HEAD
-=======
     )
     explanation_specs = proto.RepeatedField(
         proto.MESSAGE,
         number=9,
         message=ModelEvaluationExplanationSpec,
->>>>>>> dc3be45c
     )
 
 
