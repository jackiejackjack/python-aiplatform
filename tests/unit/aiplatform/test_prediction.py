# -*- coding: utf-8 -*-

# Copyright 2022 Google LLC
#
# Licensed under the Apache License, Version 2.0 (the "License");
# you may not use this file except in compliance with the License.
# You may obtain a copy of the License at
#
#     http://www.apache.org/licenses/LICENSE-2.0
#
# Unless required by applicable law or agreed to in writing, software
# distributed under the License is distributed on an "AS IS" BASIS,
# WITHOUT WARRANTIES OR CONDITIONS OF ANY KIND, either express or implied.
# See the License for the specific language governing permissions and
# limitations under the License.
#

import asyncio
import importlib
import json
import multiprocessing
import os
import pytest
import requests
import textwrap
import time
from unittest import mock

from fastapi import HTTPException
from fastapi import Request
from fastapi import Response
from starlette.datastructures import Headers
from starlette.testclient import TestClient

from google.auth.exceptions import GoogleAuthError

from google.cloud import aiplatform
from google.cloud.aiplatform import helpers
from google.cloud.aiplatform import initializer
from google.cloud.aiplatform import models

from google.cloud.aiplatform.compat.types import (
    model as gca_model_compat,
    env_var as gca_env_var,
)

from google.cloud.aiplatform.constants import prediction
from google.cloud.aiplatform.docker_utils import build
from google.cloud.aiplatform.docker_utils import errors
from google.cloud.aiplatform.docker_utils import local_util
from google.cloud.aiplatform.docker_utils import run
from google.cloud.aiplatform.docker_utils import utils
from google.cloud.aiplatform.prediction import DEFAULT_HEALTH_ROUTE
from google.cloud.aiplatform.prediction import DEFAULT_HTTP_PORT
from google.cloud.aiplatform.prediction import DEFAULT_PREDICT_ROUTE
from google.cloud.aiplatform.prediction import LocalModel
from google.cloud.aiplatform.prediction import LocalEndpoint
from google.cloud.aiplatform.prediction import handler_utils
from google.cloud.aiplatform.prediction import local_endpoint
from google.cloud.aiplatform.prediction import model_server as model_server_module
from google.cloud.aiplatform.prediction.handler import Handler
from google.cloud.aiplatform.prediction.handler import PredictionHandler
from google.cloud.aiplatform.prediction.model_server import CprModelServer
from google.cloud.aiplatform.prediction.local_model import _DEFAULT_HANDLER_CLASS
from google.cloud.aiplatform.prediction.local_model import _DEFAULT_HANDLER_MODULE
from google.cloud.aiplatform.prediction.local_model import _DEFAULT_PYTHON_MODULE
from google.cloud.aiplatform.prediction.local_model import _DEFAULT_SDK_REQUIREMENTS
from google.cloud.aiplatform.prediction.predictor import Predictor
from google.cloud.aiplatform.prediction.serializer import DefaultSerializer
from google.cloud.aiplatform.utils import prediction_utils

from google.cloud.aiplatform_v1.services.model_service import (
    client as model_service_client,
)


_TEST_INPUT = b'{"instances": [[1, 2, 3, 4]]}'
_TEST_DESERIALIZED_INPUT = {"instances": [[1, 2, 3, 4]]}
_TEST_PREDICTION_OUTPUT = {"predictions": [[1]]}
_TEST_SERIALIZED_OUTPUT = b'{"predictions": [[1]]}'
_APPLICATION_JSON = "application/json"
_TEST_GCS_ARTIFACTS_URI = ""

_TEST_AIP_HTTP_PORT = "8080"
_TEST_AIP_HEALTH_ROUTE = "/health"
_TEST_AIP_PREDICT_ROUTE = "/predict"
_TEST_AIP_STORAGE_URI = "gs://fake/storage/uri"

_TEST_PROJECT = "test-project"
_TEST_LOCATION = "us-central1"
_TEST_MODEL_NAME = "test-model"
_TEST_ARTIFACT_URI = "gs://test/artifact/uri"
_TEST_SERVING_CONTAINER_IMAGE = "gcr.io/test-serving/container:image"
_TEST_SERVING_CONTAINER_PREDICTION_ROUTE = "predict"
_TEST_SERVING_CONTAINER_HEALTH_ROUTE = "health"
_TEST_DESCRIPTION = "test description"
_TEST_SERVING_CONTAINER_COMMAND = ["python3", "run_my_model.py"]
_TEST_SERVING_CONTAINER_ARGS = ["--test", "arg"]
_TEST_SERVING_CONTAINER_ENVIRONMENT_VARIABLES = {
    "learning_rate": 0.01,
    "loss_fn": "mse",
}
_TEST_SERVING_CONTAINER_PORTS = [8888, 10000]
_TEST_ID = "1028944691210842416"
_TEST_LABEL = {"team": "experimentation", "trial_id": "x435"}
_TEST_APPENDED_USER_AGENT = ["fake_user_agent"]

_TEST_INSTANCE_SCHEMA_URI = "gs://test/schema/instance.yaml"
_TEST_PARAMETERS_SCHEMA_URI = "gs://test/schema/parameters.yaml"
_TEST_PREDICTION_SCHEMA_URI = "gs://test/schema/predictions.yaml"

_TEST_EXPLANATION_METADATA = aiplatform.explain.ExplanationMetadata(
    inputs={
        "features": {
            "input_tensor_name": "dense_input",
            "encoding": "BAG_OF_FEATURES",
            "modality": "numeric",
            "index_feature_mapping": ["abc", "def", "ghj"],
        }
    },
    outputs={"medv": {"output_tensor_name": "dense_2"}},
)
_TEST_EXPLANATION_PARAMETERS = aiplatform.explain.ExplanationParameters(
    {"sampled_shapley_attribution": {"path_count": 10}}
)

_TEST_MODEL_RESOURCE_NAME = model_service_client.ModelServiceClient.model_path(
    _TEST_PROJECT, _TEST_LOCATION, _TEST_ID
)

_TEST_IMAGE_URI = "test_image:latest"

_DEFAULT_BASE_IMAGE = "python:3.7"
_MODEL_SERVER_FILE = "cpr_model_server.py"
_TEST_SRC_DIR = "user_code"
_TEST_PREDICTOR_FILE = "predictor.py"
_TEST_PREDICTOR_FILE_STEM = "predictor"
_TEST_PREDICTOR_CLASS = "MyPredictor"
_TEST_HANDLER_FILE = "hanlder.py"
_TEST_HANDLER_FILE_STEM = "hanlder"
_TEST_HANDLER_CLASS = "MyHandler"
_TEST_OUTPUT_IMAGE = "cpr_image:latest"

_TEST_PREDICT_RESPONSE_CONTENT = b'{"x": [[1]]}'
_TEST_HEALTH_CHECK_RESPONSE_CONTENT = b"{}"
_TEST_HTTP_ERROR_MESSAGE = "HTTP Error Occurred."
_TEST_CONTAINER_LOGS_LEN = 5
_CONTAINER_RUNNING_STATUS = "running"
_CONTAINER_EXITED_STATUS = "exited"

_TEST_GPU_COUNT = 1
_TEST_GPU_DEVICE_IDS = ["1"]
_TEST_GPU_CAPABILITIES = [["gpu"]]
_TEST_MULTIPROCESSING_CPU_COUNT = 16
_DEFAULT_WORKERS_PER_CORE = 1


@pytest.fixture
def deserialize_mock():
    with mock.patch.object(DefaultSerializer, "deserialize") as deserialize_mock:
        deserialize_mock.return_value = _TEST_DESERIALIZED_INPUT
        yield deserialize_mock


@pytest.fixture
def deserialize_exception_mock():
    with mock.patch.object(
        DefaultSerializer, "deserialize"
    ) as deserialize_exception_mock:
        deserialize_exception_mock.side_effect = HTTPException(
            status_code=400,
        )
        yield deserialize_exception_mock


@pytest.fixture
def serialize_mock():
    with mock.patch.object(DefaultSerializer, "serialize") as serialize_mock:
        serialize_mock.return_value = _TEST_SERIALIZED_OUTPUT
        yield serialize_mock


@pytest.fixture
def serialize_exception_mock():
    with mock.patch.object(DefaultSerializer, "serialize") as serialize_exception_mock:
        serialize_exception_mock.side_effect = HTTPException(
            status_code=400,
        )
        yield serialize_exception_mock


@pytest.fixture
def predictor_mock():
    with mock.patch(
        "google.cloud.aiplatform.prediction.predictor.Predictor"
    ) as MockPredictor:
        instance = MockPredictor.return_value
        instance().preprocess.return_value = _TEST_DESERIALIZED_INPUT
        instance().predict.return_value = _TEST_PREDICTION_OUTPUT
        instance().postprocess.return_value = _TEST_SERIALIZED_OUTPUT
        yield instance


@pytest.fixture
def model_server_env_mock():
    env_vars = {
        "AIP_HTTP_PORT": _TEST_AIP_HTTP_PORT,
        "AIP_HEALTH_ROUTE": _TEST_AIP_HEALTH_ROUTE,
        "AIP_PREDICT_ROUTE": _TEST_AIP_PREDICT_ROUTE,
        "AIP_STORAGE_URI": _TEST_AIP_STORAGE_URI,
        "HANDLER_MODULE": _DEFAULT_HANDLER_MODULE,
        "HANDLER_CLASS": _DEFAULT_HANDLER_CLASS,
        "PREDICTOR_MODULE": f"{_TEST_SRC_DIR}.{_TEST_PREDICTOR_FILE_STEM}",
        "PREDICTOR_CLASS": _TEST_PREDICTOR_CLASS,
    }
    with mock.patch.dict(os.environ, env_vars):
        yield


@pytest.fixture
def cpu_count_mock():
    with mock.patch.object(multiprocessing, "cpu_count") as cpu_count_mock:
        cpu_count_mock.return_value = _TEST_MULTIPROCESSING_CPU_COUNT
        yield cpu_count_mock


def get_test_headers():
    return Headers({"content-type": _APPLICATION_JSON, "accept": _APPLICATION_JSON})


def get_test_request():
    async def _create_request_receive():
        return {
            "type": "http.request",
            "body": _TEST_INPUT,
            "more_body": False,
        }

    return Request(
        scope={"type": "http", "headers": get_test_headers().raw},
        receive=_create_request_receive,
    )


@pytest.fixture
def get_content_type_from_headers_mock():
    with mock.patch.object(
        handler_utils, "get_content_type_from_headers"
    ) as get_content_type_from_headers_mock:
        get_content_type_from_headers_mock.return_value = _APPLICATION_JSON
        yield get_content_type_from_headers_mock


@pytest.fixture
def get_accept_from_headers_mock():
    with mock.patch.object(
        handler_utils, "get_accept_from_headers"
    ) as get_accept_from_headers_mock:
        get_accept_from_headers_mock.return_value = _APPLICATION_JSON
        yield get_accept_from_headers_mock


def get_test_predictor():
    class _TestPredictor(Predictor):
        def __init__(self):
            pass

        def load(self, artifacts_uri):
            pass

        def predict(self, instances):
            pass

    return _TestPredictor


@pytest.fixture
def populate_model_server_if_not_exists_mock():
    with mock.patch.object(
        prediction_utils, "populate_model_server_if_not_exists"
    ) as populate_model_server_if_not_exists_mock:
        yield populate_model_server_if_not_exists_mock


@pytest.fixture
def populate_entrypoint_if_not_exists_mock():
    with mock.patch.object(
        prediction_utils, "populate_entrypoint_if_not_exists"
    ) as populate_entrypoint_if_not_exists_mock:
        yield populate_entrypoint_if_not_exists_mock


@pytest.fixture
def inspect_source_from_class_mock_predictor_only():
    with mock.patch.object(
        prediction_utils, "inspect_source_from_class"
    ) as inspect_source_from_class_mock_predictor_only:
        inspect_source_from_class_mock_predictor_only.return_value = (
            f"{_TEST_SRC_DIR}.{_TEST_PREDICTOR_FILE_STEM}",
            _TEST_PREDICTOR_CLASS,
        )
        yield inspect_source_from_class_mock_predictor_only


@pytest.fixture
def inspect_source_from_class_mock_handler_only():
    with mock.patch.object(
        prediction_utils, "inspect_source_from_class"
    ) as inspect_source_from_class_mock_handler_only:
        inspect_source_from_class_mock_handler_only.return_value = (
            f"{_TEST_SRC_DIR}.{_TEST_HANDLER_FILE_STEM}",
            _TEST_HANDLER_CLASS,
        )
        yield inspect_source_from_class_mock_handler_only


@pytest.fixture
def inspect_source_from_class_mock_predictor_and_handler():
    with mock.patch.object(
        prediction_utils, "inspect_source_from_class"
    ) as inspect_source_from_class_mock_predictor_and_handler:
        inspect_source_from_class_mock_predictor_and_handler.side_effect = [
            (f"{_TEST_SRC_DIR}.{_TEST_HANDLER_FILE_STEM}", _TEST_HANDLER_CLASS),
            (f"{_TEST_SRC_DIR}.{_TEST_PREDICTOR_FILE_STEM}", _TEST_PREDICTOR_CLASS),
        ]
        yield inspect_source_from_class_mock_predictor_and_handler


@pytest.fixture
def is_prebuilt_prediction_container_uri_is_true_mock():
    with mock.patch.object(
        helpers, "is_prebuilt_prediction_container_uri"
    ) as is_prebuilt_prediction_container_uri_is_true_mock:
        is_prebuilt_prediction_container_uri_is_false_mock.return_value = True
        yield is_prebuilt_prediction_container_uri_is_true_mock


@pytest.fixture
def is_prebuilt_prediction_container_uri_is_false_mock():
    with mock.patch.object(
        helpers, "is_prebuilt_prediction_container_uri"
    ) as is_prebuilt_prediction_container_uri_is_false_mock:
        is_prebuilt_prediction_container_uri_is_false_mock.return_value = False
        yield is_prebuilt_prediction_container_uri_is_false_mock


@pytest.fixture
def build_image_mock():
    with mock.patch.object(build, "build_image") as build_image_mock:
        build_image_mock.return_value = None
        yield build_image_mock


@pytest.fixture
def local_endpoint_logger_mock():
    with mock.patch(
        "google.cloud.aiplatform.prediction.local_endpoint._logger"
    ) as local_endpoint_logger_mock:
        yield local_endpoint_logger_mock


@pytest.fixture
def local_endpoint_init_mock():
    with mock.patch.object(LocalEndpoint, "__init__") as local_endpoint_init_mock:
        local_endpoint_init_mock.return_value = None
        yield local_endpoint_init_mock


@pytest.fixture
def local_endpoint_enter_mock():
    with mock.patch.object(LocalEndpoint, "__enter__") as local_endpoint_enter_mock:
        yield local_endpoint_enter_mock


@pytest.fixture
def local_endpoint_exit_mock():
    with mock.patch.object(LocalEndpoint, "__exit__") as local_endpoint_exit_mock:
        yield local_endpoint_exit_mock


@pytest.fixture
def local_endpoint_del_mock():
    with mock.patch.object(LocalEndpoint, "__del__") as local_endpoint_del_mock:
        yield local_endpoint_del_mock


@pytest.fixture
def local_endpoint_run_health_check_mock():
    with mock.patch.object(
        LocalEndpoint, "run_health_check"
    ) as local_endpoint_run_health_check_mock:
        local_endpoint_run_health_check_mock.return_value.status_code = 200
        yield local_endpoint_run_health_check_mock


@pytest.fixture
def local_endpoint_run_health_check_raise_exception_mock():
    with mock.patch.object(
        LocalEndpoint, "run_health_check"
    ) as local_endpoint_run_health_check_raise_exception_mock:
        local_endpoint_run_health_check_raise_exception_mock.side_effect = (
            requests.exceptions.RequestException()
        )
        yield local_endpoint_run_health_check_raise_exception_mock


@pytest.fixture
def time_sleep_mock():
    with mock.patch.object(time, "sleep") as time_sleep_mock:
        yield time_sleep_mock


@pytest.fixture
def initializer_mock():
    global_config = initializer.global_config
    type(global_config).project = mock.PropertyMock(return_value=_TEST_PROJECT)


@pytest.fixture
def initializer_project_none_mock():
    global_config = initializer.global_config
    type(global_config).project = mock.PropertyMock(side_effect=GoogleAuthError)


def get_docker_container_mock():
    container = mock.MagicMock()
    return container


@pytest.fixture
def run_prediction_container_mock():
    with mock.patch.object(
        run, "run_prediction_container"
    ) as run_prediction_container_mock:
        run_prediction_container_mock.return_value = get_docker_container_mock()
        run_prediction_container_mock.return_value.status = run.CONTAINER_RUNNING_STATUS
        yield run_prediction_container_mock


@pytest.fixture
def run_prediction_container_container_not_running_mock():
    with mock.patch.object(
        run, "run_prediction_container"
    ) as run_prediction_container_container_not_running_mock:
        run_prediction_container_container_not_running_mock.return_value = (
            get_docker_container_mock()
        )
        run_prediction_container_container_not_running_mock.return_value.status = (
            "NOT_RUNNING"
        )
        yield run_prediction_container_container_not_running_mock


@pytest.fixture
def run_print_container_logs_mock():
    with mock.patch.object(
        run, "print_container_logs"
    ) as run_print_container_logs_mock:
        run_print_container_logs_mock.return_value = _TEST_CONTAINER_LOGS_LEN
        yield run_print_container_logs_mock


@pytest.fixture
def check_image_exists_locally_true_mock():
    with mock.patch.object(
        utils, "check_image_exists_locally"
    ) as check_image_exists_locally_true_mock:
        check_image_exists_locally_true_mock.return_value = True
        yield check_image_exists_locally_true_mock


@pytest.fixture
def check_image_exists_locally_false_mock():
    with mock.patch.object(
        utils, "check_image_exists_locally"
    ) as check_image_exists_locally_false_mock:
        check_image_exists_locally_false_mock.return_value = False
        yield check_image_exists_locally_false_mock


@pytest.fixture
def get_container_status_running_mock():
    with mock.patch.object(
        LocalEndpoint, "get_container_status"
    ) as get_container_status_running_mock:
        get_container_status_running_mock.return_value = _CONTAINER_RUNNING_STATUS
        yield get_container_status_running_mock


@pytest.fixture
def get_container_status_second_fail_mock():
    with mock.patch.object(
        LocalEndpoint, "get_container_status"
    ) as get_container_status_second_fail_mock:
        get_container_status_second_fail_mock.side_effect = [
            _CONTAINER_RUNNING_STATUS,
            _CONTAINER_EXITED_STATUS,
        ]
        yield get_container_status_second_fail_mock


@pytest.fixture
def local_endpoint_print_container_logs_mock():
    with mock.patch.object(
        LocalEndpoint, "print_container_logs"
    ) as local_endpoint_print_container_logs_mock:
        yield local_endpoint_print_container_logs_mock


@pytest.fixture
def pull_image_if_not_exists_mock():
    with mock.patch.object(
        LocalModel, "pull_image_if_not_exists"
    ) as pull_image_if_not_exists_mock:
        yield pull_image_if_not_exists_mock


def get_requests_post_response():
    response = requests.models.Response()
    response.status_code = 200
    response._content = _TEST_PREDICT_RESPONSE_CONTENT
    return response


@pytest.fixture
def requests_post_mock():
    with mock.patch.object(requests, "post") as requests_post_mock:
        requests_post_mock.return_value = get_requests_post_response()
        yield requests_post_mock


@pytest.fixture
def requests_post_raises_exception_mock():
    with mock.patch.object(requests, "post") as requests_post_raises_exception_mock:
        requests_post_raises_exception_mock.side_effect = requests.exceptions.HTTPError(
            _TEST_HTTP_ERROR_MESSAGE
        )
        yield requests_post_raises_exception_mock


@pytest.fixture
def open_file_mock():
    with mock.patch("builtins.open") as open_file_mock:
        yield open_file_mock().__enter__()


def get_requests_get_response():
    response = requests.models.Response()
    response.status_code = 200
    response._content = _TEST_HEALTH_CHECK_RESPONSE_CONTENT
    return response


@pytest.fixture
def requests_get_mock():
    with mock.patch.object(requests, "get") as requests_get_mock:
        requests_get_mock.return_value = get_requests_get_response()
        yield requests_get_mock


@pytest.fixture
def requests_get_second_raises_exception_mock():
    with mock.patch.object(
        requests, "get"
    ) as requests_get_second_raises_exception_mock:
        requests_get_second_raises_exception_mock.side_effect = [
            get_requests_get_response(),
            requests.exceptions.HTTPError(_TEST_HTTP_ERROR_MESSAGE),
        ]
        yield requests_get_second_raises_exception_mock


@pytest.fixture
def upload_model_mock():
    with mock.patch.object(models.Model, "upload") as upload_model_mock:
        yield upload_model_mock


@pytest.fixture
def execute_command_mock():
    with mock.patch.object(local_util, "execute_command") as execute_command_mock:
        execute_command_mock.return_value = 0
        yield execute_command_mock


@pytest.fixture
def execute_command_return_code_1_mock():
    with mock.patch.object(
        local_util, "execute_command"
    ) as execute_command_return_code_1_mock:
        execute_command_return_code_1_mock.return_value = 1
        yield execute_command_return_code_1_mock


@pytest.fixture
def raise_docker_error_with_command_mock():
    with mock.patch.object(
        errors, "raise_docker_error_with_command"
    ) as raise_docker_error_with_command:
        raise_docker_error_with_command.side_effect = errors.DockerError()


@pytest.fixture
def is_registry_uri_true_mock():
    with mock.patch.object(
        prediction_utils, "is_registry_uri"
    ) as is_registry_uri_true_mock:
        is_registry_uri_true_mock.return_value = True
        yield is_registry_uri_true_mock


@pytest.fixture
def is_registry_uri_false_mock():
    with mock.patch.object(
        prediction_utils, "is_registry_uri"
    ) as is_registry_uri_false_mock:
        is_registry_uri_false_mock.return_value = False
        yield is_registry_uri_false_mock


@pytest.fixture
def importlib_import_module_mock_once():
    with mock.patch.object(
        importlib, "import_module"
    ) as importlib_import_module_mock_once:
        yield importlib_import_module_mock_once


@pytest.fixture
def importlib_import_module_mock_twice():
    with mock.patch.object(
        importlib, "import_module"
    ) as importlib_import_module_mock_twice:
        return_values = {
            _DEFAULT_HANDLER_MODULE: mock.Mock(),
            f"{_TEST_SRC_DIR}.{_TEST_PREDICTOR_FILE_STEM}": mock.Mock(),
        }
        importlib_import_module_mock_twice.side_effect = return_values.get
        yield importlib_import_module_mock_twice


@pytest.fixture
def fastapi_mock():
    with mock.patch.object(model_server_module, "FastAPI") as fastapi_mock:
        yield fastapi_mock


class FakeHandler(Handler):
    def __init__(self, artifacts_uri, predictor=None):
        pass

    def handle(self, request):
        pass


class TestPredictor:
    def test_preprocess(self):
        prediction_input = {"x": [1]}
        predictor = get_test_predictor()

        result = predictor().preprocess(prediction_input)

        assert result == prediction_input

    def test_postprocess(self):
        prediction_results = {"x": [1]}
        predictor = get_test_predictor()

        result = predictor().postprocess(prediction_results)

        assert result == prediction_results


class TestDefaultSerializer:
    def test_deserialize_application_json(self):
        data = b'{"instances": [1, 2, 3]}'

        deserialized_data = DefaultSerializer.deserialize(
            data, content_type="application/json"
        )

        assert deserialized_data == {"instances": [1, 2, 3]}

    def test_deserialize_unsupported_content_type_throws_exception(self):
        content_type = "unsupported_type"
        expected_message = (
            f"Unsupported content type of the request: {content_type}.\n"
            f'Currently supported content-type in DefaultSerializer: "application/json".'
        )
        data = b'{"instances": [1, 2, 3]}'

        with pytest.raises(HTTPException) as exception:
            DefaultSerializer.deserialize(data, content_type=content_type)

        assert exception.value.status_code == 400
        assert exception.value.detail == expected_message

    def test_deserialize_invalid_json(self):
        data = b"instances"
        expected_message = "JSON deserialization failed for the request data"

        with pytest.raises(HTTPException) as exception:
            DefaultSerializer.deserialize(data, content_type="application/json")

        assert exception.value.status_code == 400
        assert expected_message in exception.value.detail

    def test_serialize_application_json(self):
        prediction = {}

        serialized_prediction = DefaultSerializer.serialize(
            prediction, accept="application/json"
        )

        assert serialized_prediction == "{}"

    @pytest.mark.parametrize(
        "accept",
        [
            ("application/json, text/html"),
            ("application/json, text/html;q=0.9"),
            ("text/html, application/json"),
            ("text/html, application/json;q=0.9"),
            (
                "text/html, application/xhtml+xml, application/xml;q=0.9, application/json;q=0.8"
            ),
            ("*/*"),
            ("text/html, application/xhtml+xml, application/xml;q=0.9, */*;q=0.8"),
            ("application/json, */*"),
            ("application/json, */*;q=0.9"),
            ("text/html, application/json, */*;q=0.9"),
            ("text/html, application/json;q=0.9, */*;q=0.8"),
        ],
    )
    def test_serialize_application_json_multiple_accept(self, accept):
        prediction = {}

        serialized_prediction = DefaultSerializer.serialize(prediction, accept=accept)

        assert serialized_prediction == "{}"

    def test_serialize_unsupported_accept_throws_exception(self):
        accept = "unsupported_type"
        expected_message = (
            f"Unsupported accept of the response: {accept}.\n"
            f'Currently supported accept in DefaultSerializer: "application/json".'
        )
        prediction = {}

        with pytest.raises(HTTPException) as exception:
            DefaultSerializer.serialize(prediction, accept=accept)

        assert exception.value.status_code == 400
        assert exception.value.detail == expected_message

    def test_serialize_invalid_json(self):
        data = b"instances"
        expected_message = "JSON serialization failed for the prediction result"

        with pytest.raises(HTTPException) as exception:
            DefaultSerializer.serialize(data, accept="application/json")

        assert exception.value.status_code == 400
        assert expected_message in exception.value.detail


class TestPredictionHandler:
    def test_init(self, predictor_mock):
        handler = PredictionHandler(_TEST_GCS_ARTIFACTS_URI, predictor=predictor_mock)

        assert handler._predictor == predictor_mock()
        predictor_mock().load.assert_called_once_with(_TEST_GCS_ARTIFACTS_URI)

    def test_init_no_predictor_raises_exception(self):
        expected_message = (
            "PredictionHandler must have a predictor class passed to the init function."
        )

        with pytest.raises(ValueError) as exception:
            _ = PredictionHandler(_TEST_GCS_ARTIFACTS_URI)

        assert str(exception.value) == expected_message

    @pytest.mark.asyncio
    async def test_handle(
        self,
        deserialize_mock,
        get_content_type_from_headers_mock,
        predictor_mock,
        get_accept_from_headers_mock,
        serialize_mock,
    ):
        handler = PredictionHandler(_TEST_GCS_ARTIFACTS_URI, predictor=predictor_mock)

        response = await handler.handle(get_test_request())

        assert response.status_code == 200
        assert response.body == _TEST_SERIALIZED_OUTPUT

        deserialize_mock.assert_called_once_with(_TEST_INPUT, _APPLICATION_JSON)
        get_content_type_from_headers_mock.assert_called_once_with(get_test_headers())
        predictor_mock().preprocess.assert_called_once_with(_TEST_DESERIALIZED_INPUT)
        predictor_mock().predict.assert_called_once_with(_TEST_DESERIALIZED_INPUT)
        predictor_mock().postprocess.assert_called_once_with(_TEST_PREDICTION_OUTPUT)
        get_accept_from_headers_mock.assert_called_once_with(get_test_headers())
        serialize_mock.assert_called_once_with(
            _TEST_SERIALIZED_OUTPUT, _APPLICATION_JSON
        )

    @pytest.mark.asyncio
    async def test_handle_deserialize_raises_exception(
        self,
        deserialize_exception_mock,
        get_content_type_from_headers_mock,
        predictor_mock,
        get_accept_from_headers_mock,
        serialize_mock,
    ):
        handler = PredictionHandler(_TEST_GCS_ARTIFACTS_URI, predictor=predictor_mock)

        with pytest.raises(HTTPException):
            await handler.handle(get_test_request())

        deserialize_exception_mock.assert_called_once_with(
            _TEST_INPUT, _APPLICATION_JSON
        )
        get_content_type_from_headers_mock.assert_called_once_with(get_test_headers())
        assert not predictor_mock().preprocess.called
        assert not predictor_mock().predict.called
        assert not predictor_mock().postprocess.called
        assert not get_accept_from_headers_mock.called
        assert not serialize_mock.called

    @pytest.mark.asyncio
    async def test_handle_predictor_raises_exception(
        self,
        deserialize_mock,
        get_content_type_from_headers_mock,
        get_accept_from_headers_mock,
        serialize_mock,
    ):
        preprocess_mock = mock.MagicMock(return_value=_TEST_DESERIALIZED_INPUT)
        predict_mock = mock.MagicMock(side_effect=Exception())
        postprocess_mock = mock.MagicMock(return_value=_TEST_SERIALIZED_OUTPUT)
        handler = PredictionHandler(
            _TEST_GCS_ARTIFACTS_URI, predictor=get_test_predictor()
        )

        with mock.patch.multiple(
            handler._predictor,
            preprocess=preprocess_mock,
            predict=predict_mock,
            postprocess=postprocess_mock,
        ):
            with pytest.raises(Exception):
                await handler.handle(get_test_request())

            deserialize_mock.assert_called_once_with(_TEST_INPUT, _APPLICATION_JSON)
            get_content_type_from_headers_mock.assert_called_once_with(
                get_test_headers()
            )
            preprocess_mock.assert_called_once_with(_TEST_DESERIALIZED_INPUT)
            predict_mock.assert_called_once_with(_TEST_DESERIALIZED_INPUT)
            assert not postprocess_mock.called
            assert not get_accept_from_headers_mock.called
            assert not serialize_mock.called

    @pytest.mark.asyncio
    async def test_handle_serialize_raises_exception(
        self,
        deserialize_mock,
        get_content_type_from_headers_mock,
        predictor_mock,
        get_accept_from_headers_mock,
        serialize_exception_mock,
    ):
        handler = PredictionHandler(_TEST_GCS_ARTIFACTS_URI, predictor=predictor_mock)

        with pytest.raises(HTTPException):
            await handler.handle(get_test_request())

        deserialize_mock.assert_called_once_with(_TEST_INPUT, _APPLICATION_JSON)
        get_content_type_from_headers_mock.assert_called_once_with(get_test_headers())
        predictor_mock().preprocess.assert_called_once_with(_TEST_DESERIALIZED_INPUT)
        predictor_mock().predict.assert_called_once_with(_TEST_DESERIALIZED_INPUT)
        predictor_mock().postprocess.assert_called_once_with(_TEST_PREDICTION_OUTPUT)
        get_accept_from_headers_mock.assert_called_once_with(get_test_headers())
        serialize_exception_mock.assert_called_once_with(
            _TEST_SERIALIZED_OUTPUT, _APPLICATION_JSON
        )


class TestHandlerUtils:
    @pytest.mark.parametrize(
        "header_key, content_type_value, expected_content_type",
        [
            ("Content-Type", "fake_content_type", "fake_content_type"),
            ("content-Type", "fake_content_type", "fake_content_type"),
            ("content-type", "fake_content_type", "fake_content_type"),
            ("Content-type", "fake_content_type", "fake_content_type"),
            ("ContentType", "fake_content_type", "fake_content_type"),
            ("contentType", "fake_content_type", "fake_content_type"),
            ("contenttype", "fake_content_type", "fake_content_type"),
            ("Contenttype", "fake_content_type", "fake_content_type"),
            ("Content-Type-", "fake_content_type", None),
            ("cContent-Type", "fake_content_type", None),
        ],
    )
    def test_get_content_type_from_headers(
        self, header_key, content_type_value, expected_content_type
    ):
        headers = Headers({header_key: content_type_value})

        content_type = handler_utils.get_content_type_from_headers(headers)

        assert content_type == expected_content_type

    @pytest.mark.parametrize(
        "header_key, content_type_value, expected_content_type",
        [
            ("Content-Type", "fake_content_type; charset", "fake_content_type"),
            ("content-Type", "fake_content_type; charset", "fake_content_type"),
            ("content-type", "fake_content_type; charset", "fake_content_type"),
            ("Content-type", "fake_content_type; charset", "fake_content_type"),
            ("ContentType", "fake_content_type; charset", "fake_content_type"),
            ("contentType", "fake_content_type; charset", "fake_content_type"),
            ("contenttype", "fake_content_type; charset", "fake_content_type"),
            ("Contenttype", "fake_content_type; charset", "fake_content_type"),
            ("Content-Type-", "fake_content_type; charset", None),
            ("cContent-Type", "fake_content_type; charset", None),
        ],
    )
    def test_get_content_type_from_headers_with_parameter(
        self, header_key, content_type_value, expected_content_type
    ):
        headers = Headers({header_key: content_type_value})

        content_type = handler_utils.get_content_type_from_headers(headers)

        assert content_type == expected_content_type

    def test_get_content_type_from_headers_no_headers(self):
        headers = Headers({})

        content_type = handler_utils.get_content_type_from_headers(headers)

        assert content_type is None

    def test_get_content_type_from_headers_none(self):
        content_type = handler_utils.get_content_type_from_headers(None)

        assert content_type is None

    @pytest.mark.parametrize(
        "header_key, accept_value, expected_accept",
        [
            ("Accept", "fake_accept", "fake_accept"),
            ("accept", "fake_accept", "fake_accept"),
            ("Accept", prediction.ANY_ACCEPT_TYPE, prediction.ANY_ACCEPT_TYPE),
            ("Accept", "fake_accept;q=0.9", "fake_accept;q=0.9"),
            ("accept", "fake_accept;q=0.9", "fake_accept;q=0.9"),
            ("aaccept", "fake_accept; charset", prediction.DEFAULT_ACCEPT_VALUE),
            ("accept-", "fake_accept; charset", prediction.DEFAULT_ACCEPT_VALUE),
        ],
    )
    def test_get_accept_from_headers(self, header_key, accept_value, expected_accept):
        headers = Headers({header_key: accept_value})

        accept = handler_utils.get_accept_from_headers(headers)

        assert accept == expected_accept

    def test_get_accept_from_headers_no_headers(self):
        headers = Headers({})

        accept = handler_utils.get_accept_from_headers(headers)

        assert accept == prediction.DEFAULT_ACCEPT_VALUE

    def test_get_accept_from_headers_none(self):
        accept = handler_utils.get_accept_from_headers(None)

        assert accept == prediction.DEFAULT_ACCEPT_VALUE

    @pytest.mark.parametrize(
        "accept, expected",
        [
            (
                "application/json, text/html",
                {"application/json": 1.0, "text/html": 1.0},
            ),
            (
                "application/json, text/html;q=0.9",
                {"application/json": 1.0, "text/html": 0.9},
            ),
            (
                "text/html, application/json",
                {"text/html": 1.0, "application/json": 1.0},
            ),
            (
                "text/html, application/json;q=0.9",
                {"text/html": 1.0, "application/json": 0.9},
            ),
            (
                "text/html, application/xhtml+xml, application/xml;q=0.9, application/json;q=0.8",
                {
                    "text/html": 1.0,
                    "application/xhtml+xml": 1.0,
                    "application/xml": 0.9,
                    "application/json": 0.8,
                },
            ),
            ("*/*", {"*/*": 1.0}),
            (
                "text/html, application/xhtml+xml, application/xml;q=0.9, */*;q=0.8",
                {
                    "text/html": 1.0,
                    "application/xhtml+xml": 1.0,
                    "application/xml": 0.9,
                    "*/*": 0.8,
                },
            ),
            ("application/json, */*", {"application/json": 1.0, "*/*": 1.0}),
            ("application/json, */*;q=0.9", {"application/json": 1.0, "*/*": 0.9}),
            (
                "text/html, application/json, */*;q=0.9",
                {"text/html": 1.0, "application/json": 1.0, "*/*": 0.9},
            ),
            (
                "text/html, application/json;q=0.9, */*;q=0.8",
                {"text/html": 1.0, "application/json": 0.9, "*/*": 0.8},
            ),
            (None, {}),
        ],
    )
    def test_parse_accept_header(self, accept, expected):
        result = handler_utils.parse_accept_header(accept)

        assert result == expected


class TestLocalModel:
    def setup_method(self):
        importlib.reload(initializer)
        importlib.reload(aiplatform)
        aiplatform.init(project=_TEST_PROJECT, location=_TEST_LOCATION)

    def teardown_method(self):
        initializer.global_pool.shutdown(wait=True)

    def _load_module(self, name, location):
        spec = importlib.util.spec_from_file_location(name, location)
        return importlib.util.module_from_spec(spec)

    def test_init_with_serving_container_spec(self):
        env = [
            gca_env_var.EnvVar(name=str(key), value=str(value))
            for key, value in _TEST_SERVING_CONTAINER_ENVIRONMENT_VARIABLES.items()
        ]
        ports = [
            gca_model_compat.Port(container_port=port)
            for port in _TEST_SERVING_CONTAINER_PORTS
        ]
        container_spec = gca_model_compat.ModelContainerSpec(
            image_uri=_TEST_SERVING_CONTAINER_IMAGE,
            predict_route=_TEST_SERVING_CONTAINER_PREDICTION_ROUTE,
            health_route=_TEST_SERVING_CONTAINER_HEALTH_ROUTE,
            command=_TEST_SERVING_CONTAINER_COMMAND,
            args=_TEST_SERVING_CONTAINER_ARGS,
            env=env,
            ports=ports,
        )

        local_model = LocalModel(
            serving_container_spec=container_spec,
        )

        assert local_model.serving_container_spec.image_uri == container_spec.image_uri
        assert (
            local_model.serving_container_spec.predict_route
            == container_spec.predict_route
        )
        assert (
            local_model.serving_container_spec.health_route
            == container_spec.health_route
        )
        assert local_model.serving_container_spec.command == container_spec.command
        assert local_model.serving_container_spec.args == container_spec.args
        assert local_model.serving_container_spec.env == container_spec.env
        assert local_model.serving_container_spec.ports == container_spec.ports

    def test_init_with_serving_container_spec_but_not_image_uri_throws_exception(self):
        env = [
            gca_env_var.EnvVar(name=str(key), value=str(value))
            for key, value in _TEST_SERVING_CONTAINER_ENVIRONMENT_VARIABLES.items()
        ]
        ports = [
            gca_model_compat.Port(container_port=port)
            for port in _TEST_SERVING_CONTAINER_PORTS
        ]
        container_spec = gca_model_compat.ModelContainerSpec(
            predict_route=_TEST_SERVING_CONTAINER_PREDICTION_ROUTE,
            health_route=_TEST_SERVING_CONTAINER_HEALTH_ROUTE,
            command=_TEST_SERVING_CONTAINER_COMMAND,
            args=_TEST_SERVING_CONTAINER_ARGS,
            env=env,
            ports=ports,
        )
        expected_message = "Image uri is required for the serving container spec to initialize a LocalModel instance."

        with pytest.raises(ValueError) as exception:
            _ = LocalModel(
                serving_container_spec=container_spec,
            )

        assert str(exception.value) == expected_message

    def test_init_with_separate_args(self):
        local_model = LocalModel(
            serving_container_image_uri=_TEST_SERVING_CONTAINER_IMAGE,
            serving_container_predict_route=_TEST_SERVING_CONTAINER_PREDICTION_ROUTE,
            serving_container_health_route=_TEST_SERVING_CONTAINER_HEALTH_ROUTE,
            serving_container_command=_TEST_SERVING_CONTAINER_COMMAND,
            serving_container_args=_TEST_SERVING_CONTAINER_ARGS,
            serving_container_environment_variables=_TEST_SERVING_CONTAINER_ENVIRONMENT_VARIABLES,
            serving_container_ports=_TEST_SERVING_CONTAINER_PORTS,
        )

        env = [
            gca_env_var.EnvVar(name=str(key), value=str(value))
            for key, value in _TEST_SERVING_CONTAINER_ENVIRONMENT_VARIABLES.items()
        ]

        ports = [
            gca_model_compat.Port(container_port=port)
            for port in _TEST_SERVING_CONTAINER_PORTS
        ]

        container_spec = gca_model_compat.ModelContainerSpec(
            image_uri=_TEST_SERVING_CONTAINER_IMAGE,
            predict_route=_TEST_SERVING_CONTAINER_PREDICTION_ROUTE,
            health_route=_TEST_SERVING_CONTAINER_HEALTH_ROUTE,
            command=_TEST_SERVING_CONTAINER_COMMAND,
            args=_TEST_SERVING_CONTAINER_ARGS,
            env=env,
            ports=ports,
        )

        assert local_model.serving_container_spec.image_uri == container_spec.image_uri
        assert (
            local_model.serving_container_spec.predict_route
            == container_spec.predict_route
        )
        assert (
            local_model.serving_container_spec.health_route
            == container_spec.health_route
        )
        assert local_model.serving_container_spec.command == container_spec.command
        assert local_model.serving_container_spec.args == container_spec.args
        assert local_model.serving_container_spec.env == container_spec.env
        assert local_model.serving_container_spec.ports == container_spec.ports

    def test_init_with_separate_args_but_not_image_uri_throws_exception(self):
        expected_message = "Serving container image uri is required to initialize a LocalModel instance."

        with pytest.raises(ValueError) as exception:
            _ = LocalModel(
                serving_container_predict_route=_TEST_SERVING_CONTAINER_PREDICTION_ROUTE,
                serving_container_health_route=_TEST_SERVING_CONTAINER_HEALTH_ROUTE,
                serving_container_command=_TEST_SERVING_CONTAINER_COMMAND,
                serving_container_args=_TEST_SERVING_CONTAINER_ARGS,
                serving_container_environment_variables=_TEST_SERVING_CONTAINER_ENVIRONMENT_VARIABLES,
                serving_container_ports=_TEST_SERVING_CONTAINER_PORTS,
            )

        assert str(exception.value) == expected_message

    def test_build_cpr_model_creates_and_get_localmodel(
        self,
        tmp_path,
        inspect_source_from_class_mock_predictor_only,
        is_prebuilt_prediction_container_uri_is_false_mock,
        build_image_mock,
    ):
        src_dir = tmp_path / _TEST_SRC_DIR
        src_dir.mkdir()
        predictor = src_dir / _TEST_PREDICTOR_FILE
        predictor.write_text(
            textwrap.dedent(
                """
            class {predictor_class}:
                pass
            """
            ).format(predictor_class=_TEST_PREDICTOR_CLASS)
        )
        my_predictor = self._load_module(_TEST_PREDICTOR_CLASS, str(predictor))

        local_model = LocalModel.build_cpr_model(
            str(src_dir),
            _TEST_OUTPUT_IMAGE,
            predictor=my_predictor,
        )

        assert local_model.serving_container_spec.image_uri == _TEST_OUTPUT_IMAGE
        assert local_model.serving_container_spec.predict_route == DEFAULT_PREDICT_ROUTE
        assert local_model.serving_container_spec.health_route == DEFAULT_HEALTH_ROUTE
        inspect_source_from_class_mock_predictor_only.assert_called_once_with(
            my_predictor, str(src_dir)
        )
        is_prebuilt_prediction_container_uri_is_false_mock.assert_called_once_with(
            _DEFAULT_BASE_IMAGE
        )
        build_image_mock.assert_called_once_with(
            _DEFAULT_BASE_IMAGE,
            str(src_dir),
            _TEST_OUTPUT_IMAGE,
            python_module=_DEFAULT_PYTHON_MODULE,
            requirements_path=None,
            extra_requirements=_DEFAULT_SDK_REQUIREMENTS,
            extra_packages=None,
            exposed_ports=[DEFAULT_HTTP_PORT],
            environment_variables={
                "HANDLER_MODULE": _DEFAULT_HANDLER_MODULE,
                "HANDLER_CLASS": _DEFAULT_HANDLER_CLASS,
                "PREDICTOR_MODULE": f"{_TEST_SRC_DIR}.{_TEST_PREDICTOR_FILE_STEM}",
                "PREDICTOR_CLASS": _TEST_PREDICTOR_CLASS,
            },
            pip_command="pip",
            python_command="python",
            no_cache=False,
        )

    def test_build_cpr_model_fails_handler_is_none(
        self,
        tmp_path,
        build_image_mock,
    ):
        src_dir = tmp_path / _TEST_SRC_DIR
        src_dir.mkdir()
        predictor = src_dir / _TEST_PREDICTOR_FILE
        predictor.write_text(
            textwrap.dedent(
                """
            class {predictor_class}:
                pass
            """
            ).format(predictor_class=_TEST_PREDICTOR_CLASS)
        )
        my_predictor = self._load_module(_TEST_PREDICTOR_CLASS, str(predictor))
        expected_message = "A handler must be provided but handler is None."

        with pytest.raises(ValueError) as exception:
            _ = LocalModel.build_cpr_model(
                str(src_dir),
                _TEST_OUTPUT_IMAGE,
                predictor=my_predictor,
                handler=None,
            )

        assert str(exception.value) == expected_message

    def test_build_cpr_model_fails_prediction_handler_but_predictor_is_none(
        self,
        tmp_path,
        build_image_mock,
    ):
        src_dir = tmp_path / _TEST_SRC_DIR
        expected_message = (
            "PredictionHandler must have a predictor class but predictor is None."
        )

        with pytest.raises(ValueError) as exception:
            _ = LocalModel.build_cpr_model(
                str(src_dir),
                _TEST_OUTPUT_IMAGE,
                predictor=None,
            )

        assert str(exception.value) == expected_message

    def test_build_cpr_model_with_custom_handler(
        self,
        tmp_path,
        inspect_source_from_class_mock_predictor_and_handler,
        is_prebuilt_prediction_container_uri_is_false_mock,
        build_image_mock,
    ):
        src_dir = tmp_path / _TEST_SRC_DIR
        src_dir.mkdir()
        predictor = src_dir / _TEST_PREDICTOR_FILE
        predictor.write_text(
            textwrap.dedent(
                """
            class {predictor_class}:
                pass
            """
            ).format(predictor_class=_TEST_PREDICTOR_CLASS)
        )
        my_predictor = self._load_module(_TEST_PREDICTOR_CLASS, str(predictor))
        handler = src_dir / _TEST_HANDLER_FILE
        handler.write_text(
            textwrap.dedent(
                """
            class {handler_class}:
                pass
            """
            ).format(handler_class=_TEST_HANDLER_CLASS)
        )
        my_handler = self._load_module(_TEST_HANDLER_CLASS, str(handler))

        local_model = LocalModel.build_cpr_model(
            str(src_dir),
            _TEST_OUTPUT_IMAGE,
            predictor=my_predictor,
            handler=my_handler,
        )

        assert local_model.serving_container_spec.image_uri == _TEST_OUTPUT_IMAGE
        assert local_model.serving_container_spec.predict_route == DEFAULT_PREDICT_ROUTE
        assert local_model.serving_container_spec.health_route == DEFAULT_HEALTH_ROUTE
        inspect_source_from_class_mock_predictor_and_handler.assert_has_calls(
            [mock.call(my_handler, str(src_dir)), mock.call(my_predictor, str(src_dir))]
        )
        is_prebuilt_prediction_container_uri_is_false_mock.assert_called_once_with(
            _DEFAULT_BASE_IMAGE
        )
        build_image_mock.assert_called_once_with(
            _DEFAULT_BASE_IMAGE,
            str(src_dir),
            _TEST_OUTPUT_IMAGE,
            python_module=_DEFAULT_PYTHON_MODULE,
            requirements_path=None,
            extra_requirements=_DEFAULT_SDK_REQUIREMENTS,
            extra_packages=None,
            exposed_ports=[DEFAULT_HTTP_PORT],
            environment_variables={
                "HANDLER_MODULE": f"{_TEST_SRC_DIR}.{_TEST_HANDLER_FILE_STEM}",
                "HANDLER_CLASS": _TEST_HANDLER_CLASS,
                "PREDICTOR_MODULE": f"{_TEST_SRC_DIR}.{_TEST_PREDICTOR_FILE_STEM}",
                "PREDICTOR_CLASS": _TEST_PREDICTOR_CLASS,
            },
            pip_command="pip",
            python_command="python",
            no_cache=False,
        )

    def test_build_cpr_model_with_custom_handler_and_predictor_is_none(
        self,
        tmp_path,
        inspect_source_from_class_mock_handler_only,
        is_prebuilt_prediction_container_uri_is_false_mock,
        build_image_mock,
    ):
        src_dir = tmp_path / _TEST_SRC_DIR
        src_dir.mkdir()
        handler = src_dir / _TEST_HANDLER_FILE
        handler.write_text(
            textwrap.dedent(
                """
            class {handler_class}:
                pass
            """
            ).format(handler_class=_TEST_HANDLER_CLASS)
        )
        my_handler = self._load_module(_TEST_HANDLER_CLASS, str(handler))

        local_model = LocalModel.build_cpr_model(
            str(src_dir),
            _TEST_OUTPUT_IMAGE,
            predictor=None,
            handler=my_handler,
        )

        assert local_model.serving_container_spec.image_uri == _TEST_OUTPUT_IMAGE
        assert local_model.serving_container_spec.predict_route == DEFAULT_PREDICT_ROUTE
        assert local_model.serving_container_spec.health_route == DEFAULT_HEALTH_ROUTE
        inspect_source_from_class_mock_handler_only.assert_called_once_with(
            my_handler, str(src_dir)
        )
        is_prebuilt_prediction_container_uri_is_false_mock.assert_called_once_with(
            _DEFAULT_BASE_IMAGE
        )
        build_image_mock.assert_called_once_with(
            _DEFAULT_BASE_IMAGE,
            str(src_dir),
            _TEST_OUTPUT_IMAGE,
            python_module=_DEFAULT_PYTHON_MODULE,
            requirements_path=None,
            extra_requirements=_DEFAULT_SDK_REQUIREMENTS,
            extra_packages=None,
            exposed_ports=[DEFAULT_HTTP_PORT],
            environment_variables={
                "HANDLER_MODULE": f"{_TEST_SRC_DIR}.{_TEST_HANDLER_FILE_STEM}",
                "HANDLER_CLASS": _TEST_HANDLER_CLASS,
            },
            pip_command="pip",
            python_command="python",
            no_cache=False,
        )

    def test_build_cpr_model_creates_and_get_localmodel_base_is_prebuilt(
        self,
        tmp_path,
        inspect_source_from_class_mock_predictor_only,
        is_prebuilt_prediction_container_uri_is_true_mock,
        build_image_mock,
    ):
        src_dir = tmp_path / _TEST_SRC_DIR
        src_dir.mkdir()
        predictor = src_dir / _TEST_PREDICTOR_FILE
        predictor.write_text(
            textwrap.dedent(
                """
            class {predictor_class}:
                pass
            """
            ).format(predictor_class=_TEST_PREDICTOR_CLASS)
        )
        my_predictor = self._load_module(_TEST_PREDICTOR_CLASS, str(predictor))

        local_model = LocalModel.build_cpr_model(
            str(src_dir),
            _TEST_OUTPUT_IMAGE,
            predictor=my_predictor,
        )

        assert local_model.serving_container_spec.image_uri == _TEST_OUTPUT_IMAGE
        assert local_model.serving_container_spec.predict_route == DEFAULT_PREDICT_ROUTE
        assert local_model.serving_container_spec.health_route == DEFAULT_HEALTH_ROUTE
        inspect_source_from_class_mock_predictor_only.assert_called_once_with(
            my_predictor, str(src_dir)
        )
        is_prebuilt_prediction_container_uri_is_true_mock.assert_called_once_with(
            _DEFAULT_BASE_IMAGE
        )
        build_image_mock.assert_called_once_with(
            _DEFAULT_BASE_IMAGE,
            str(src_dir),
            _TEST_OUTPUT_IMAGE,
            python_module=_DEFAULT_PYTHON_MODULE,
            requirements_path=None,
            extra_requirements=_DEFAULT_SDK_REQUIREMENTS,
            extra_packages=None,
            exposed_ports=[DEFAULT_HTTP_PORT],
            environment_variables={
                "HANDLER_MODULE": _DEFAULT_HANDLER_MODULE,
                "HANDLER_CLASS": _DEFAULT_HANDLER_CLASS,
                "PREDICTOR_MODULE": f"{_TEST_SRC_DIR}.{_TEST_PREDICTOR_FILE_STEM}",
                "PREDICTOR_CLASS": _TEST_PREDICTOR_CLASS,
            },
            pip_command="pip3",
            python_command="python3",
            no_cache=False,
        )

    def test_build_cpr_model_creates_and_get_localmodel_with_requirements_path(
        self,
        tmp_path,
        inspect_source_from_class_mock_predictor_only,
        is_prebuilt_prediction_container_uri_is_false_mock,
        build_image_mock,
    ):
        src_dir = tmp_path / _TEST_SRC_DIR
        src_dir.mkdir()
        predictor = src_dir / _TEST_PREDICTOR_FILE
        predictor.write_text(
            textwrap.dedent(
                """
            class {predictor_class}:
                pass
            """
            ).format(predictor_class=_TEST_PREDICTOR_CLASS)
        )
        my_predictor = self._load_module(_TEST_PREDICTOR_CLASS, str(predictor))
        requirements_path = f"{_TEST_SRC_DIR}/requirements.txt"

        local_model = LocalModel.build_cpr_model(
            str(src_dir),
            _TEST_OUTPUT_IMAGE,
            predictor=my_predictor,
            requirements_path=requirements_path,
        )

        assert local_model.serving_container_spec.image_uri == _TEST_OUTPUT_IMAGE
        assert local_model.serving_container_spec.predict_route == DEFAULT_PREDICT_ROUTE
        assert local_model.serving_container_spec.health_route == DEFAULT_HEALTH_ROUTE
        inspect_source_from_class_mock_predictor_only.assert_called_once_with(
            my_predictor, str(src_dir)
        )
        is_prebuilt_prediction_container_uri_is_false_mock.assert_called_once_with(
            _DEFAULT_BASE_IMAGE
        )
        build_image_mock.assert_called_once_with(
            _DEFAULT_BASE_IMAGE,
            str(src_dir),
            _TEST_OUTPUT_IMAGE,
            python_module=_DEFAULT_PYTHON_MODULE,
            requirements_path=requirements_path,
            extra_requirements=_DEFAULT_SDK_REQUIREMENTS,
            extra_packages=None,
            exposed_ports=[DEFAULT_HTTP_PORT],
            environment_variables={
                "HANDLER_MODULE": _DEFAULT_HANDLER_MODULE,
                "HANDLER_CLASS": _DEFAULT_HANDLER_CLASS,
                "PREDICTOR_MODULE": f"{_TEST_SRC_DIR}.{_TEST_PREDICTOR_FILE_STEM}",
                "PREDICTOR_CLASS": _TEST_PREDICTOR_CLASS,
            },
            pip_command="pip",
            python_command="python",
            no_cache=False,
        )

    def test_build_cpr_model_creates_and_get_localmodel_with_extra_packages(
        self,
        tmp_path,
        inspect_source_from_class_mock_predictor_only,
        is_prebuilt_prediction_container_uri_is_false_mock,
        build_image_mock,
    ):
        src_dir = tmp_path / _TEST_SRC_DIR
        src_dir.mkdir()
        predictor = src_dir / _TEST_PREDICTOR_FILE
        predictor.write_text(
            textwrap.dedent(
                """
            class {predictor_class}:
                pass
            """
            ).format(predictor_class=_TEST_PREDICTOR_CLASS)
        )
        my_predictor = self._load_module(_TEST_PREDICTOR_CLASS, str(predictor))
        extra_packages = [f"{_TEST_SRC_DIR}/custom_package.tar.gz"]

        local_model = LocalModel.build_cpr_model(
            str(src_dir),
            _TEST_OUTPUT_IMAGE,
            predictor=my_predictor,
            extra_packages=extra_packages,
        )

        assert local_model.serving_container_spec.image_uri == _TEST_OUTPUT_IMAGE
        assert local_model.serving_container_spec.predict_route == DEFAULT_PREDICT_ROUTE
        assert local_model.serving_container_spec.health_route == DEFAULT_HEALTH_ROUTE
        inspect_source_from_class_mock_predictor_only.assert_called_once_with(
            my_predictor, str(src_dir)
        )
        is_prebuilt_prediction_container_uri_is_false_mock.assert_called_once_with(
            _DEFAULT_BASE_IMAGE
        )
        build_image_mock.assert_called_once_with(
            _DEFAULT_BASE_IMAGE,
            str(src_dir),
            _TEST_OUTPUT_IMAGE,
            python_module=_DEFAULT_PYTHON_MODULE,
            requirements_path=None,
            extra_requirements=_DEFAULT_SDK_REQUIREMENTS,
            extra_packages=extra_packages,
            exposed_ports=[DEFAULT_HTTP_PORT],
            environment_variables={
                "HANDLER_MODULE": _DEFAULT_HANDLER_MODULE,
                "HANDLER_CLASS": _DEFAULT_HANDLER_CLASS,
                "PREDICTOR_MODULE": f"{_TEST_SRC_DIR}.{_TEST_PREDICTOR_FILE_STEM}",
                "PREDICTOR_CLASS": _TEST_PREDICTOR_CLASS,
            },
            pip_command="pip",
            python_command="python",
            no_cache=False,
        )

    def test_build_cpr_model_creates_and_get_localmodel_no_cache(
        self,
        tmp_path,
        inspect_source_from_class_mock_predictor_only,
        is_prebuilt_prediction_container_uri_is_false_mock,
        build_image_mock,
    ):
        src_dir = tmp_path / _TEST_SRC_DIR
        src_dir.mkdir()
        predictor = src_dir / _TEST_PREDICTOR_FILE
        predictor.write_text(
            textwrap.dedent(
                """
                class {predictor_class}:
                    pass
                """
            ).format(predictor_class=_TEST_PREDICTOR_CLASS)
        )
        my_predictor = self._load_module(_TEST_PREDICTOR_CLASS, str(predictor))
        no_cache = True

        local_model = LocalModel.build_cpr_model(
            str(src_dir), _TEST_OUTPUT_IMAGE, predictor=my_predictor, no_cache=no_cache
        )

        assert local_model.serving_container_spec.image_uri == _TEST_OUTPUT_IMAGE
        assert local_model.serving_container_spec.predict_route == DEFAULT_PREDICT_ROUTE
        assert local_model.serving_container_spec.health_route == DEFAULT_HEALTH_ROUTE
        inspect_source_from_class_mock_predictor_only.assert_called_once_with(
            my_predictor, str(src_dir)
        )
        is_prebuilt_prediction_container_uri_is_false_mock.assert_called_once_with(
            _DEFAULT_BASE_IMAGE
        )
        build_image_mock.assert_called_once_with(
            _DEFAULT_BASE_IMAGE,
            str(src_dir),
            _TEST_OUTPUT_IMAGE,
            python_module=_DEFAULT_PYTHON_MODULE,
            requirements_path=None,
            extra_requirements=_DEFAULT_SDK_REQUIREMENTS,
            extra_packages=None,
            exposed_ports=[DEFAULT_HTTP_PORT],
            environment_variables={
                "HANDLER_MODULE": _DEFAULT_HANDLER_MODULE,
                "HANDLER_CLASS": _DEFAULT_HANDLER_CLASS,
                "PREDICTOR_MODULE": f"{_TEST_SRC_DIR}.{_TEST_PREDICTOR_FILE_STEM}",
                "PREDICTOR_CLASS": _TEST_PREDICTOR_CLASS,
            },
            pip_command="pip",
            python_command="python",
            no_cache=no_cache,
        )

    def test_deploy_to_local_endpoint(
        self,
        local_endpoint_init_mock,
        local_endpoint_enter_mock,
        local_endpoint_exit_mock,
        local_endpoint_del_mock,
    ):
        container_spec = gca_model_compat.ModelContainerSpec(image_uri=_TEST_IMAGE_URI)
        local_model = LocalModel(container_spec)

        with local_model.deploy_to_local_endpoint():
            pass

        local_endpoint_init_mock.assert_called_once_with(
            serving_container_image_uri=_TEST_IMAGE_URI,
            artifact_uri=None,
            serving_container_predict_route="",
            serving_container_health_route="",
            serving_container_command=[],
            serving_container_args=[],
            serving_container_environment_variables={},
            serving_container_ports=[],
            credential_path=None,
            host_port=None,
            gpu_count=None,
            gpu_device_ids=None,
            gpu_capabilities=None,
            container_ready_timeout=None,
            container_ready_check_interval=None,
        )
        assert local_endpoint_enter_mock.called
        assert local_endpoint_exit_mock.called

    def test_deploy_to_local_endpoint_with_all_parameters(
        self,
        local_endpoint_init_mock,
        local_endpoint_enter_mock,
        local_endpoint_exit_mock,
        local_endpoint_del_mock,
    ):
        container_spec = gca_model_compat.ModelContainerSpec(image_uri=_TEST_IMAGE_URI)
        local_model = LocalModel(container_spec)
        artifact_uri = "gs://myproject/mymodel"
        credential_path = "key.json"
        host_port = 6666
        container_ready_timeout = 60
        container_ready_check_interval = 5

        with local_model.deploy_to_local_endpoint(
            artifact_uri=artifact_uri,
            credential_path=credential_path,
            host_port=host_port,
            container_ready_timeout=container_ready_timeout,
            container_ready_check_interval=container_ready_check_interval,
        ):
            pass

        local_endpoint_init_mock.assert_called_once_with(
            serving_container_image_uri=_TEST_IMAGE_URI,
            artifact_uri=artifact_uri,
            serving_container_predict_route="",
            serving_container_health_route="",
            serving_container_command=[],
            serving_container_args=[],
            serving_container_environment_variables={},
            serving_container_ports=[],
            credential_path=credential_path,
            host_port=host_port,
            gpu_count=None,
            gpu_device_ids=None,
            gpu_capabilities=None,
            container_ready_timeout=container_ready_timeout,
            container_ready_check_interval=container_ready_check_interval,
        )
        assert local_endpoint_enter_mock.called
        assert local_endpoint_exit_mock.called

    def test_deploy_to_local_endpoint_with_gpu_count(
        self,
        local_endpoint_init_mock,
        local_endpoint_enter_mock,
        local_endpoint_exit_mock,
        local_endpoint_del_mock,
    ):
        container_spec = gca_model_compat.ModelContainerSpec(image_uri=_TEST_IMAGE_URI)
        local_model = LocalModel(container_spec)

        with local_model.deploy_to_local_endpoint(
            gpu_count=_TEST_GPU_COUNT, gpu_capabilities=_TEST_GPU_CAPABILITIES
        ):
            pass

        local_endpoint_init_mock.assert_called_once_with(
            serving_container_image_uri=_TEST_IMAGE_URI,
            artifact_uri=None,
            serving_container_predict_route="",
            serving_container_health_route="",
            serving_container_command=[],
            serving_container_args=[],
            serving_container_environment_variables={},
            serving_container_ports=[],
            credential_path=None,
            host_port=None,
            gpu_count=_TEST_GPU_COUNT,
            gpu_device_ids=None,
            gpu_capabilities=_TEST_GPU_CAPABILITIES,
            container_ready_timeout=None,
            container_ready_check_interval=None,
        )
        assert local_endpoint_enter_mock.called
        assert local_endpoint_exit_mock.called

    def test_deploy_to_local_endpoint_with_gpu_device_ids(
        self,
        local_endpoint_init_mock,
        local_endpoint_enter_mock,
        local_endpoint_exit_mock,
        local_endpoint_del_mock,
    ):
        container_spec = gca_model_compat.ModelContainerSpec(image_uri=_TEST_IMAGE_URI)
        local_model = LocalModel(container_spec)

        with local_model.deploy_to_local_endpoint(
            gpu_device_ids=_TEST_GPU_DEVICE_IDS, gpu_capabilities=_TEST_GPU_CAPABILITIES
        ):
            pass

        local_endpoint_init_mock.assert_called_once_with(
            serving_container_image_uri=_TEST_IMAGE_URI,
            artifact_uri=None,
            serving_container_predict_route="",
            serving_container_health_route="",
            serving_container_command=[],
            serving_container_args=[],
            serving_container_environment_variables={},
            serving_container_ports=[],
            credential_path=None,
            host_port=None,
            gpu_count=None,
            gpu_device_ids=_TEST_GPU_DEVICE_IDS,
            gpu_capabilities=_TEST_GPU_CAPABILITIES,
            container_ready_timeout=None,
            container_ready_check_interval=None,
        )
        assert local_endpoint_enter_mock.called
        assert local_endpoint_exit_mock.called

    def test_copy_image(
        self,
        pull_image_if_not_exists_mock,
        execute_command_mock,
    ):
        container_spec = gca_model_compat.ModelContainerSpec(image_uri=_TEST_IMAGE_URI)
        local_model = LocalModel(container_spec)
        dst_image_uri = "new_image:latest"
        expected_command = ["docker", "tag", f"{_TEST_IMAGE_URI}", f"{dst_image_uri}"]

        new_local_model = local_model.copy_image(dst_image_uri)

        pull_image_if_not_exists_mock.assert_called_once_with()
        execute_command_mock.assert_called_once_with(expected_command)
        assert new_local_model.serving_container_spec.image_uri == dst_image_uri

    def test_copy_image_raises_exception(
        self,
        pull_image_if_not_exists_mock,
        execute_command_return_code_1_mock,
    ):
        container_spec = gca_model_compat.ModelContainerSpec(image_uri=_TEST_IMAGE_URI)
        local_model = LocalModel(container_spec)
        dst_image_uri = "new_image:latest"
        expected_command = ["docker", "tag", f"{_TEST_IMAGE_URI}", f"{dst_image_uri}"]
        expected_message = "Docker failed with error code"
        expected_return_code = 1

        with mock.patch.object(
            errors, "raise_docker_error_with_command"
        ) as raise_docker_error_with_command:
            raise_docker_error_with_command.side_effect = errors.DockerError(
                expected_message, expected_command, expected_return_code
            )

            with pytest.raises(errors.DockerError) as exception:
                local_model.copy_image(dst_image_uri)

        pull_image_if_not_exists_mock.assert_called_once_with()
        execute_command_return_code_1_mock.assert_called_once_with(expected_command)
        assert exception.value.message == expected_message
        assert exception.value.cmd == expected_command
        assert exception.value.exit_code == expected_return_code

    def test_push_image(
        self,
        execute_command_mock,
        is_registry_uri_true_mock,
    ):
        container_spec = gca_model_compat.ModelContainerSpec(image_uri=_TEST_IMAGE_URI)
        local_model = LocalModel(container_spec)
        expected_command = ["docker", "push", f"{_TEST_IMAGE_URI}"]

        local_model.push_image()

        execute_command_mock.assert_called_once_with(expected_command)

    def test_push_image_image_uri_is_not_registry_uri(
        self,
        execute_command_mock,
        is_registry_uri_false_mock,
    ):
        container_spec = gca_model_compat.ModelContainerSpec(image_uri=_TEST_IMAGE_URI)
        local_model = LocalModel(container_spec)
        expected_message = (
            "The image uri must be a container registry or artifact registry uri "
            f"but it is: {_TEST_IMAGE_URI}."
        )

        with pytest.raises(ValueError) as exception:
            local_model.push_image()

        assert str(exception.value) == expected_message

    def test_push_image_raises_exception(
        self,
        execute_command_return_code_1_mock,
        is_registry_uri_true_mock,
    ):
        container_spec = gca_model_compat.ModelContainerSpec(image_uri=_TEST_IMAGE_URI)
        local_model = LocalModel(container_spec)
        expected_command = ["docker", "push", f"{_TEST_IMAGE_URI}"]
        expected_message = "Docker failed with error code"
        expected_return_code = 1

        with mock.patch.object(
            errors, "raise_docker_error_with_command"
        ) as raise_docker_error_with_command:
            raise_docker_error_with_command.side_effect = errors.DockerError(
                expected_message, expected_command, expected_return_code
            )

            with pytest.raises(errors.DockerError) as exception:
                local_model.push_image()

        execute_command_return_code_1_mock.assert_called_once_with(expected_command)
        assert exception.value.message == expected_message
        assert exception.value.cmd == expected_command
        assert exception.value.exit_code == expected_return_code

    def test_pull_image_if_not_exists_image_exists(
        self,
        check_image_exists_locally_true_mock,
        execute_command_mock,
    ):
        container_spec = gca_model_compat.ModelContainerSpec(image_uri=_TEST_IMAGE_URI)
        local_model = LocalModel(container_spec)

        local_model.pull_image_if_not_exists()

        assert not execute_command_mock.called

    def test_pull_image_if_not_exists_image_not_exists(
        self,
        check_image_exists_locally_false_mock,
        execute_command_mock,
    ):
        container_spec = gca_model_compat.ModelContainerSpec(image_uri=_TEST_IMAGE_URI)
        local_model = LocalModel(container_spec)
        expected_command = ["docker", "pull", f"{_TEST_IMAGE_URI}"]

        local_model.pull_image_if_not_exists()

        execute_command_mock.assert_called_once_with(expected_command)

    def test_pull_image_if_not_exists_docker_command_fail(
        self,
        check_image_exists_locally_false_mock,
        execute_command_return_code_1_mock,
    ):
        container_spec = gca_model_compat.ModelContainerSpec(image_uri=_TEST_IMAGE_URI)
        local_model = LocalModel(container_spec)
        expected_command = ["docker", "pull", f"{_TEST_IMAGE_URI}"]
        return_code = 1
        expected_message = textwrap.dedent(
            """
            Docker failed with error code {return_code}.
            Command: {command}
            """.format(
                return_code=return_code, command=" ".join(expected_command)
            )
        )

        with pytest.raises(errors.DockerError) as exception:
            local_model.pull_image_if_not_exists()

        execute_command_return_code_1_mock.assert_called_once_with(expected_command)
        assert exception.value.message == expected_message
        assert exception.value.cmd == expected_command
        assert exception.value.exit_code == return_code


class TestLocalEndpoint:
    def test_init(
        self,
        initializer_project_none_mock,
        run_prediction_container_mock,
        local_endpoint_run_health_check_mock,
    ):
        with LocalEndpoint(_TEST_IMAGE_URI):
            pass

        run_prediction_container_mock.assert_called_once_with(
            _TEST_IMAGE_URI,
            artifact_uri=None,
            serving_container_predict_route=prediction.DEFAULT_LOCAL_PREDICT_ROUTE,
            serving_container_health_route=prediction.DEFAULT_LOCAL_HEALTH_ROUTE,
            serving_container_command=None,
            serving_container_args=None,
            serving_container_environment_variables={},
            serving_container_ports=None,
            credential_path=None,
            host_port=None,
            gpu_count=None,
            gpu_device_ids=None,
            gpu_capabilities=None,
        )
        assert run_prediction_container_mock.return_value.stop.called

    def test_init_with_all_parameters(
        self,
        initializer_project_none_mock,
        run_prediction_container_mock,
        local_endpoint_run_health_check_mock,
    ):
        artifact_uri = "gs://myproject/mymodel"
        serving_container_predict_route = "/custom_predict"
        serving_container_health_route = "/custom_health"
        serving_container_command = ["echo", "hello"]
        serving_container_args = [">", "tmp.log"]
        serving_container_environment_variables = {"custom_key": "custom_value"}
        serving_container_ports = [5555]
        credential_path = "key.json"
        host_port = 6666
        container_ready_timeout = 60
        container_ready_check_interval = 5

        with LocalEndpoint(
            _TEST_IMAGE_URI,
            artifact_uri=artifact_uri,
            serving_container_predict_route=serving_container_predict_route,
            serving_container_health_route=serving_container_health_route,
            serving_container_command=serving_container_command,
            serving_container_args=serving_container_args,
            serving_container_environment_variables=serving_container_environment_variables,
            serving_container_ports=serving_container_ports,
            credential_path=credential_path,
            host_port=host_port,
            container_ready_timeout=container_ready_timeout,
            container_ready_check_interval=container_ready_check_interval,
        ):
            pass

        run_prediction_container_mock.assert_called_once_with(
            _TEST_IMAGE_URI,
            artifact_uri=artifact_uri,
            serving_container_predict_route=serving_container_predict_route,
            serving_container_health_route=serving_container_health_route,
            serving_container_command=serving_container_command,
            serving_container_args=serving_container_args,
            serving_container_environment_variables=serving_container_environment_variables,
            serving_container_ports=serving_container_ports,
            credential_path=credential_path,
            host_port=host_port,
            gpu_count=None,
            gpu_device_ids=None,
            gpu_capabilities=None,
        )
        assert run_prediction_container_mock.return_value.stop.called

    def test_init_with_initializer_project(
        self,
        initializer_mock,
        run_prediction_container_mock,
        local_endpoint_run_health_check_mock,
    ):
        with LocalEndpoint(_TEST_IMAGE_URI):
            pass

        run_prediction_container_mock.assert_called_once_with(
            _TEST_IMAGE_URI,
            artifact_uri=None,
            serving_container_predict_route=prediction.DEFAULT_LOCAL_PREDICT_ROUTE,
            serving_container_health_route=prediction.DEFAULT_LOCAL_HEALTH_ROUTE,
            serving_container_command=None,
            serving_container_args=None,
            serving_container_environment_variables={
                local_endpoint._GCLOUD_PROJECT_ENV: _TEST_PROJECT
            },
            serving_container_ports=None,
            credential_path=None,
            host_port=None,
            gpu_count=None,
            gpu_device_ids=None,
            gpu_capabilities=None,
        )
        assert run_prediction_container_mock.return_value.stop.called

    def test_init_with_gpu_count(
        self,
        initializer_project_none_mock,
        run_prediction_container_mock,
        local_endpoint_run_health_check_mock,
    ):
        with LocalEndpoint(
            _TEST_IMAGE_URI,
            gpu_count=_TEST_GPU_COUNT,
            gpu_capabilities=_TEST_GPU_CAPABILITIES,
        ):
            pass

        run_prediction_container_mock.assert_called_once_with(
            _TEST_IMAGE_URI,
            artifact_uri=None,
            serving_container_predict_route=prediction.DEFAULT_LOCAL_PREDICT_ROUTE,
            serving_container_health_route=prediction.DEFAULT_LOCAL_HEALTH_ROUTE,
            serving_container_command=None,
            serving_container_args=None,
            serving_container_environment_variables={},
            serving_container_ports=None,
            credential_path=None,
            host_port=None,
            gpu_count=_TEST_GPU_COUNT,
            gpu_device_ids=None,
            gpu_capabilities=_TEST_GPU_CAPABILITIES,
        )
        assert run_prediction_container_mock.return_value.stop.called

    def test_init_with_gpu_device_ids(
        self,
        initializer_project_none_mock,
        run_prediction_container_mock,
        local_endpoint_run_health_check_mock,
    ):
        with LocalEndpoint(
            _TEST_IMAGE_URI,
            gpu_device_ids=_TEST_GPU_DEVICE_IDS,
            gpu_capabilities=_TEST_GPU_CAPABILITIES,
        ):
            pass

        run_prediction_container_mock.assert_called_once_with(
            _TEST_IMAGE_URI,
            artifact_uri=None,
            serving_container_predict_route=prediction.DEFAULT_LOCAL_PREDICT_ROUTE,
            serving_container_health_route=prediction.DEFAULT_LOCAL_HEALTH_ROUTE,
            serving_container_command=None,
            serving_container_args=None,
            serving_container_environment_variables={},
            serving_container_ports=None,
            credential_path=None,
            host_port=None,
            gpu_count=None,
            gpu_device_ids=_TEST_GPU_DEVICE_IDS,
            gpu_capabilities=_TEST_GPU_CAPABILITIES,
        )
        assert run_prediction_container_mock.return_value.stop.called

    def test_init_with_gpu_count_and_device_ids_throw_error(
        self,
        initializer_project_none_mock,
        run_prediction_container_mock,
    ):
        expected_message = (
            "At most one gpu_count or gpu_device_ids can be set but both are set."
        )

        with pytest.raises(ValueError) as exception:
            with LocalEndpoint(
                _TEST_IMAGE_URI,
                gpu_count=_TEST_GPU_COUNT,
                gpu_device_ids=_TEST_GPU_DEVICE_IDS,
                gpu_capabilities=_TEST_GPU_CAPABILITIES,
            ):
                pass

        assert str(exception.value) == expected_message

    def test_init_with_gpu_count_but_capabilities_unset(
        self,
        initializer_project_none_mock,
        run_prediction_container_mock,
        local_endpoint_run_health_check_mock,
    ):
        with LocalEndpoint(_TEST_IMAGE_URI, gpu_count=_TEST_GPU_COUNT):
            pass

        run_prediction_container_mock.assert_called_once_with(
            _TEST_IMAGE_URI,
            artifact_uri=None,
            serving_container_predict_route=prediction.DEFAULT_LOCAL_PREDICT_ROUTE,
            serving_container_health_route=prediction.DEFAULT_LOCAL_HEALTH_ROUTE,
            serving_container_command=None,
            serving_container_args=None,
            serving_container_environment_variables={},
            serving_container_ports=None,
            credential_path=None,
            host_port=None,
            gpu_count=_TEST_GPU_COUNT,
            gpu_device_ids=None,
            gpu_capabilities=prediction.DEFAULT_LOCAL_RUN_GPU_CAPABILITIES,
        )
        assert run_prediction_container_mock.return_value.stop.called

    def test_init_with_gpu_device_ids_but_capabilities_unset(
        self,
        initializer_project_none_mock,
        run_prediction_container_mock,
        local_endpoint_run_health_check_mock,
    ):
        with LocalEndpoint(_TEST_IMAGE_URI, gpu_device_ids=_TEST_GPU_DEVICE_IDS):
            pass

        run_prediction_container_mock.assert_called_once_with(
            _TEST_IMAGE_URI,
            artifact_uri=None,
            serving_container_predict_route=prediction.DEFAULT_LOCAL_PREDICT_ROUTE,
            serving_container_health_route=prediction.DEFAULT_LOCAL_HEALTH_ROUTE,
            serving_container_command=None,
            serving_container_args=None,
            serving_container_environment_variables={},
            serving_container_ports=None,
            credential_path=None,
            host_port=None,
            gpu_count=None,
            gpu_device_ids=_TEST_GPU_DEVICE_IDS,
            gpu_capabilities=prediction.DEFAULT_LOCAL_RUN_GPU_CAPABILITIES,
        )
        assert run_prediction_container_mock.return_value.stop.called

    def test_init_with_gpu_capabilities_but_count_and_device_ids_unset(
        self,
        initializer_project_none_mock,
        run_prediction_container_mock,
        local_endpoint_run_health_check_mock,
    ):
        with LocalEndpoint(_TEST_IMAGE_URI, gpu_capabilities=_TEST_GPU_CAPABILITIES):
            pass

        run_prediction_container_mock.assert_called_once_with(
            _TEST_IMAGE_URI,
            artifact_uri=None,
            serving_container_predict_route=prediction.DEFAULT_LOCAL_PREDICT_ROUTE,
            serving_container_health_route=prediction.DEFAULT_LOCAL_HEALTH_ROUTE,
            serving_container_command=None,
            serving_container_args=None,
            serving_container_environment_variables={},
            serving_container_ports=None,
            credential_path=None,
            host_port=None,
            gpu_count=prediction.DEFAULT_LOCAL_RUN_GPU_COUNT,
            gpu_device_ids=None,
            gpu_capabilities=_TEST_GPU_CAPABILITIES,
        )
        assert run_prediction_container_mock.return_value.stop.called

    def test_init_fail_with_container_not_running(
        self,
        initializer_project_none_mock,
        run_prediction_container_container_not_running_mock,
        time_sleep_mock,
        local_endpoint_run_health_check_mock,
    ):
        expected_message = "The container never starts running."
        expected_command = ""
        expected_return_code = 1
        with pytest.raises(errors.DockerError) as exception:
            with LocalEndpoint(_TEST_IMAGE_URI):
                pass

        run_prediction_container_container_not_running_mock.assert_called_once_with(
            _TEST_IMAGE_URI,
            artifact_uri=None,
            serving_container_predict_route=prediction.DEFAULT_LOCAL_PREDICT_ROUTE,
            serving_container_health_route=prediction.DEFAULT_LOCAL_HEALTH_ROUTE,
            serving_container_command=None,
            serving_container_args=None,
            serving_container_environment_variables={},
            serving_container_ports=None,
            credential_path=None,
            host_port=None,
            gpu_count=None,
            gpu_device_ids=None,
            gpu_capabilities=None,
        )
        assert (
            run_prediction_container_container_not_running_mock.return_value.stop.called
        )
        assert exception.value.message == expected_message
        assert exception.value.cmd == expected_command
        assert exception.value.exit_code == expected_return_code

    def test_init_fail_with_health_check_fail_container_not_running(
        self,
        initializer_project_none_mock,
        run_prediction_container_mock,
        time_sleep_mock,
        local_endpoint_run_health_check_raise_exception_mock,
        local_endpoint_print_container_logs_mock,
        get_container_status_second_fail_mock,
    ):
        expected_command = ""
        expected_message = "Container exited before the first health check succeeded."
        expected_return_code = 1

        with pytest.raises(errors.DockerError) as exception:
            with LocalEndpoint(_TEST_IMAGE_URI):
                pass

        run_prediction_container_mock.assert_called_once_with(
            _TEST_IMAGE_URI,
            artifact_uri=None,
            serving_container_predict_route=prediction.DEFAULT_LOCAL_PREDICT_ROUTE,
            serving_container_health_route=prediction.DEFAULT_LOCAL_HEALTH_ROUTE,
            serving_container_command=None,
            serving_container_args=None,
            serving_container_environment_variables={},
            serving_container_ports=None,
            credential_path=None,
            host_port=None,
            gpu_count=None,
            gpu_device_ids=None,
            gpu_capabilities=None,
        )
        local_endpoint_print_container_logs_mock.assert_called_once_with(
            show_all=True,
            message="Container already exited, all container logs:",
        )
        assert run_prediction_container_mock.return_value.stop.called
        assert exception.value.message == expected_message
        assert exception.value.cmd == expected_command
        assert exception.value.exit_code == expected_return_code

    def test_init_fail_with_health_check_fail_timeout(
        self,
        initializer_project_none_mock,
        run_prediction_container_mock,
        time_sleep_mock,
        local_endpoint_run_health_check_raise_exception_mock,
        local_endpoint_print_container_logs_mock,
        get_container_status_running_mock,
    ):
        expected_command = ""
        expected_message = "The health check never succeeded."
        expected_return_code = 1

        with pytest.raises(errors.DockerError) as exception:
            with LocalEndpoint(_TEST_IMAGE_URI):
                pass

        run_prediction_container_mock.assert_called_once_with(
            _TEST_IMAGE_URI,
            artifact_uri=None,
            serving_container_predict_route=prediction.DEFAULT_LOCAL_PREDICT_ROUTE,
            serving_container_health_route=prediction.DEFAULT_LOCAL_HEALTH_ROUTE,
            serving_container_command=None,
            serving_container_args=None,
            serving_container_environment_variables={},
            serving_container_ports=None,
            credential_path=None,
            host_port=None,
            gpu_count=None,
            gpu_device_ids=None,
            gpu_capabilities=None,
        )
        local_endpoint_print_container_logs_mock.assert_called_once_with(
            show_all=True,
            message="Health check never succeeds, all container logs:",
        )
        assert run_prediction_container_mock.return_value.stop.called
        assert exception.value.message == expected_message
        assert exception.value.cmd == expected_command
        assert exception.value.exit_code == expected_return_code

    def test_serve(
        self,
        initializer_project_none_mock,
        run_prediction_container_mock,
        local_endpoint_run_health_check_mock,
    ):
        local_endpoint = LocalEndpoint(_TEST_IMAGE_URI)

        local_endpoint.serve()

        run_prediction_container_mock.assert_called_once_with(
            _TEST_IMAGE_URI,
            artifact_uri=None,
            serving_container_predict_route=prediction.DEFAULT_LOCAL_PREDICT_ROUTE,
            serving_container_health_route=prediction.DEFAULT_LOCAL_HEALTH_ROUTE,
            serving_container_command=None,
            serving_container_args=None,
            serving_container_environment_variables={},
            serving_container_ports=None,
            credential_path=None,
            host_port=None,
            gpu_count=None,
            gpu_device_ids=None,
            gpu_capabilities=None,
        )

    def test_serve_with_all_parameters(
        self,
        initializer_project_none_mock,
        run_prediction_container_mock,
        local_endpoint_run_health_check_mock,
    ):
        artifact_uri = "gs://myproject/mymodel"
        serving_container_predict_route = "/custom_predict"
        serving_container_health_route = "/custom_health"
        serving_container_command = ["echo", "hello"]
        serving_container_args = [">", "tmp.log"]
        serving_container_environment_variables = {"custom_key": "custom_value"}
        serving_container_ports = [5555]
        credential_path = "key.json"
        host_port = 6666
        container_ready_timeout = 60
        container_ready_check_interval = 5
        local_endpoint = LocalEndpoint(
            _TEST_IMAGE_URI,
            artifact_uri=artifact_uri,
            serving_container_predict_route=serving_container_predict_route,
            serving_container_health_route=serving_container_health_route,
            serving_container_command=serving_container_command,
            serving_container_args=serving_container_args,
            serving_container_environment_variables=serving_container_environment_variables,
            serving_container_ports=serving_container_ports,
            credential_path=credential_path,
            host_port=host_port,
            container_ready_timeout=container_ready_timeout,
            container_ready_check_interval=container_ready_check_interval,
        )

        local_endpoint.serve()

        run_prediction_container_mock.assert_called_once_with(
            _TEST_IMAGE_URI,
            artifact_uri=artifact_uri,
            serving_container_predict_route=serving_container_predict_route,
            serving_container_health_route=serving_container_health_route,
            serving_container_command=serving_container_command,
            serving_container_args=serving_container_args,
            serving_container_environment_variables=serving_container_environment_variables,
            serving_container_ports=serving_container_ports,
            credential_path=credential_path,
            host_port=host_port,
            gpu_count=None,
            gpu_device_ids=None,
            gpu_capabilities=None,
        )

    def test_serve_with_initializer_project(
        self,
        initializer_mock,
        run_prediction_container_mock,
        local_endpoint_run_health_check_mock,
    ):
        local_endpoint_object = LocalEndpoint(_TEST_IMAGE_URI)

        local_endpoint_object.serve()

        run_prediction_container_mock.assert_called_once_with(
            _TEST_IMAGE_URI,
            artifact_uri=None,
            serving_container_predict_route=prediction.DEFAULT_LOCAL_PREDICT_ROUTE,
            serving_container_health_route=prediction.DEFAULT_LOCAL_HEALTH_ROUTE,
            serving_container_command=None,
            serving_container_args=None,
            serving_container_environment_variables={
                local_endpoint._GCLOUD_PROJECT_ENV: _TEST_PROJECT
            },
            serving_container_ports=None,
            credential_path=None,
            host_port=None,
            gpu_count=None,
            gpu_device_ids=None,
            gpu_capabilities=None,
        )

    def test_serve_with_gpu_count(
        self,
        initializer_project_none_mock,
        run_prediction_container_mock,
        local_endpoint_run_health_check_mock,
    ):
        local_endpoint = LocalEndpoint(
            _TEST_IMAGE_URI,
            gpu_count=_TEST_GPU_COUNT,
            gpu_capabilities=_TEST_GPU_CAPABILITIES,
        )

        local_endpoint.serve()

        run_prediction_container_mock.assert_called_once_with(
            _TEST_IMAGE_URI,
            artifact_uri=None,
            serving_container_predict_route=prediction.DEFAULT_LOCAL_PREDICT_ROUTE,
            serving_container_health_route=prediction.DEFAULT_LOCAL_HEALTH_ROUTE,
            serving_container_command=None,
            serving_container_args=None,
            serving_container_environment_variables={},
            serving_container_ports=None,
            credential_path=None,
            host_port=None,
            gpu_count=_TEST_GPU_COUNT,
            gpu_device_ids=None,
            gpu_capabilities=_TEST_GPU_CAPABILITIES,
        )

    def test_serve_with_gpu_device_ids(
        self,
        initializer_project_none_mock,
        run_prediction_container_mock,
        local_endpoint_run_health_check_mock,
    ):
        local_endpoint = LocalEndpoint(
            _TEST_IMAGE_URI,
            gpu_device_ids=_TEST_GPU_DEVICE_IDS,
            gpu_capabilities=_TEST_GPU_CAPABILITIES,
        )

        local_endpoint.serve()

        run_prediction_container_mock.assert_called_once_with(
            _TEST_IMAGE_URI,
            artifact_uri=None,
            serving_container_predict_route=prediction.DEFAULT_LOCAL_PREDICT_ROUTE,
            serving_container_health_route=prediction.DEFAULT_LOCAL_HEALTH_ROUTE,
            serving_container_command=None,
            serving_container_args=None,
            serving_container_environment_variables={},
            serving_container_ports=None,
            credential_path=None,
            host_port=None,
            gpu_count=None,
            gpu_device_ids=_TEST_GPU_DEVICE_IDS,
            gpu_capabilities=_TEST_GPU_CAPABILITIES,
        )

    def test_serve_serve_twice(
        self,
        initializer_project_none_mock,
        run_prediction_container_mock,
        local_endpoint_run_health_check_mock,
    ):
        local_endpoint = LocalEndpoint(_TEST_IMAGE_URI)
        local_endpoint.serve()

        # Call serve again.
        local_endpoint.serve()

        # This is only called once.
        run_prediction_container_mock.assert_called_once_with(
            _TEST_IMAGE_URI,
            artifact_uri=None,
            serving_container_predict_route=prediction.DEFAULT_LOCAL_PREDICT_ROUTE,
            serving_container_health_route=prediction.DEFAULT_LOCAL_HEALTH_ROUTE,
            serving_container_command=None,
            serving_container_args=None,
            serving_container_environment_variables={},
            serving_container_ports=None,
            credential_path=None,
            host_port=None,
            gpu_count=None,
            gpu_device_ids=None,
            gpu_capabilities=None,
        )

    def test_stop(
        self,
        initializer_project_none_mock,
        run_prediction_container_mock,
        local_endpoint_run_health_check_mock,
    ):
        endpoint = LocalEndpoint(_TEST_IMAGE_URI)
        endpoint.serve()

        endpoint.stop()

        assert run_prediction_container_mock.return_value.stop.called

    def test_predict_request(
        self,
        run_prediction_container_mock,
        local_endpoint_run_health_check_mock,
        requests_post_mock,
    ):
        serving_container_predict_route = "/custom_predict"
        host_port = 8080
        url = f"http://localhost:{host_port}{serving_container_predict_route}"
        request = '{"instances": [{"x": [[1.1, 2.2, 3.3, 5.5]]}]}'

        with LocalEndpoint(
            _TEST_IMAGE_URI,
            serving_container_predict_route=serving_container_predict_route,
            host_port=host_port,
        ) as endpoint:
            response = endpoint.predict(request=request)

        requests_post_mock.assert_called_once_with(url, data=request, headers=None)
        assert response.status_code == get_requests_post_response().status_code
        assert response._content == get_requests_post_response()._content

    def test_predict_request_with_headers(
        self,
        run_prediction_container_mock,
        local_endpoint_run_health_check_mock,
        requests_post_mock,
    ):
        serving_container_predict_route = "/custom_predict"
        host_port = 8080
        url = f"http://localhost:{host_port}{serving_container_predict_route}"
        request = '{"instances": [{"x": [[1.1, 2.2, 3.3, 5.5]]}]}'
        headers = {"Custom-header": "Custom-value"}

        with LocalEndpoint(
            _TEST_IMAGE_URI,
            serving_container_predict_route=serving_container_predict_route,
            host_port=host_port,
        ) as endpoint:
            response = endpoint.predict(request=request, headers=headers)

        requests_post_mock.assert_called_once_with(url, data=request, headers=headers)
        assert response.status_code == get_requests_post_response().status_code
        assert response._content == get_requests_post_response()._content

    def test_predict_request_file(
        self,
        tmp_path,
        run_prediction_container_mock,
        local_endpoint_run_health_check_mock,
        requests_post_mock,
        open_file_mock,
    ):
        serving_container_predict_route = "/custom_predict"
        host_port = 8080
        url = f"http://localhost:{host_port}{serving_container_predict_route}"
        request = '{"instances": [{"x": [[1.1, 2.2, 3.3, 5.5]]}]}'
        request_file = tmp_path / "input.json"
        request_file.write_text(request)

        with LocalEndpoint(
            _TEST_IMAGE_URI,
            serving_container_predict_route=serving_container_predict_route,
            host_port=host_port,
        ) as endpoint:
            response = endpoint.predict(request_file=request_file)

        requests_post_mock.assert_called_once_with(
            url, data=open_file_mock, headers=None
        )
        assert response.status_code == get_requests_post_response().status_code
        assert response._content == get_requests_post_response()._content

    def test_predict_request_file_with_headers(
        self,
        tmp_path,
        run_prediction_container_mock,
        local_endpoint_run_health_check_mock,
        requests_post_mock,
        open_file_mock,
    ):
        serving_container_predict_route = "/custom_predict"
        host_port = 8080
        url = f"http://localhost:{host_port}{serving_container_predict_route}"
        request = '{"instances": [{"x": [[1.1, 2.2, 3.3, 5.5]]}]}'
        request_file = tmp_path / "input.json"
        request_file.write_text(request)
        headers = {"Custom-header": "Custom-value"}

        with LocalEndpoint(
            _TEST_IMAGE_URI,
            serving_container_predict_route=serving_container_predict_route,
            host_port=host_port,
        ) as endpoint:
            response = endpoint.predict(request_file=request_file, headers=headers)

        requests_post_mock.assert_called_once_with(
            url, data=open_file_mock, headers=headers
        )
        assert response.status_code == get_requests_post_response().status_code
        assert response._content == get_requests_post_response()._content

    def test_predict_container_exited_raises_exception(
        self,
        run_prediction_container_mock,
        requests_post_mock,
    ):
        request = '{"instances": [{"x": [[1.1, 2.2, 3.3, 5.5]]}]}'
        endpoint = LocalEndpoint(
            _TEST_IMAGE_URI,
        )
        endpoint.container_exited = True
        expected_message = (
            "The local endpoint is not serving traffic. Please call `serve()`."
        )

        with pytest.raises(RuntimeError) as exception:
            endpoint.predict(request=request)

        assert str(exception.value) == expected_message

    def test_predict_both_request_and_request_file_specified_raises_exception(
        self,
        tmp_path,
        run_prediction_container_mock,
        local_endpoint_run_health_check_mock,
    ):
        serving_container_predict_route = "/custom_predict"
        host_port = 8080
        request = '{"instances": [{"x": [[1.1, 2.2, 3.3, 5.5]]}]}'
        request_file = tmp_path / "input.json"
        request_file.write_text(request)
        expected_message = (
            "request and request_file can not be specified at the same time."
        )

        with pytest.raises(ValueError) as exception:
            with LocalEndpoint(
                _TEST_IMAGE_URI,
                serving_container_predict_route=serving_container_predict_route,
                host_port=host_port,
            ) as endpoint:
                endpoint.predict(request=request, request_file=request_file)

        assert str(exception.value) == expected_message

    def test_predict_none_of_request_and_request_file_specified_raises_exception(
        self,
        run_prediction_container_mock,
        local_endpoint_run_health_check_mock,
    ):
        serving_container_predict_route = "/custom_predict"
        host_port = 8080
        expected_message = "One of request and request_file needs to be specified."

        with pytest.raises(ValueError) as exception:
            with LocalEndpoint(
                _TEST_IMAGE_URI,
                serving_container_predict_route=serving_container_predict_route,
                host_port=host_port,
            ) as endpoint:
                endpoint.predict()

        assert str(exception.value) == expected_message

    def test_predict_request_file_not_exists_raises_exception(
        self,
        run_prediction_container_mock,
        local_endpoint_run_health_check_mock,
    ):
        serving_container_predict_route = "/custom_predict"
        host_port = 8080
        request_file = "non_existing_input.json"
        expected_message = f"request_file does not exist: {request_file}."

        with pytest.raises(ValueError) as exception:
            with LocalEndpoint(
                _TEST_IMAGE_URI,
                serving_container_predict_route=serving_container_predict_route,
                host_port=host_port,
            ) as endpoint:
                endpoint.predict(request_file=request_file)

        assert str(exception.value) == expected_message

    def test_predict_raises_exception(
        self,
        local_endpoint_logger_mock,
        run_prediction_container_mock,
        local_endpoint_run_health_check_mock,
        requests_post_raises_exception_mock,
    ):
        serving_container_predict_route = "/custom_predict"
        host_port = 8080
        url = f"http://localhost:{host_port}{serving_container_predict_route}"
        request = '{"instances": [{"x": [[1.1, 2.2, 3.3, 5.5]]}]}'

        with pytest.raises(requests.exceptions.RequestException) as exception:
            with LocalEndpoint(
                _TEST_IMAGE_URI,
                serving_container_predict_route=serving_container_predict_route,
                host_port=host_port,
            ) as endpoint:
                endpoint.predict(request=request)

        requests_post_raises_exception_mock.assert_called_once_with(
            url, data=request, headers=None
        )
        assert local_endpoint_logger_mock.warning.called
        assert str(exception.value) == _TEST_HTTP_ERROR_MESSAGE

    def test_predict_raises_exception_not_verbose(
        self,
        local_endpoint_logger_mock,
        run_prediction_container_mock,
        local_endpoint_run_health_check_mock,
        requests_post_raises_exception_mock,
    ):
        serving_container_predict_route = "/custom_predict"
        host_port = 8080
        url = f"http://localhost:{host_port}{serving_container_predict_route}"
        request = '{"instances": [{"x": [[1.1, 2.2, 3.3, 5.5]]}]}'

        with pytest.raises(requests.exceptions.RequestException) as exception:
            with LocalEndpoint(
                _TEST_IMAGE_URI,
                serving_container_predict_route=serving_container_predict_route,
                host_port=host_port,
            ) as endpoint:
                endpoint.predict(request=request, verbose=False)

        requests_post_raises_exception_mock.assert_called_once_with(
            url, data=request, headers=None
        )
        assert not local_endpoint_logger_mock.warning.called
        assert str(exception.value) == _TEST_HTTP_ERROR_MESSAGE

    def test_run_health_check(
        self,
        run_prediction_container_mock,
        requests_get_mock,
    ):
        serving_container_health_route = "/custom_health"
        host_port = 8080
        url = f"http://localhost:{host_port}{serving_container_health_route}"

        with LocalEndpoint(
            _TEST_IMAGE_URI,
            serving_container_health_route=serving_container_health_route,
            host_port=host_port,
        ) as endpoint:
            response = endpoint.run_health_check()

        requests_get_mock.assert_called_with(url)
        assert response.status_code == get_requests_get_response().status_code
        assert response._content == get_requests_get_response()._content

    def test_run_health_check_container_exited_raises_exception(
        self,
        run_prediction_container_mock,
        requests_get_mock,
    ):
        endpoint = LocalEndpoint(
            _TEST_IMAGE_URI,
        )
        endpoint.container_exited = True
        expected_message = (
            "The local endpoint is not serving traffic. Please call `serve()`."
        )

        with pytest.raises(RuntimeError) as exception:
            endpoint.run_health_check()

        assert str(exception.value) == expected_message

    def test_run_health_check_raises_exception(
        self,
        local_endpoint_logger_mock,
        run_prediction_container_mock,
        requests_get_second_raises_exception_mock,
    ):
        serving_container_health_route = "/custom_health"
        host_port = 8080
        url = f"http://localhost:{host_port}{serving_container_health_route}"

        with pytest.raises(requests.exceptions.RequestException) as exception:
            with LocalEndpoint(
                _TEST_IMAGE_URI,
                serving_container_health_route=serving_container_health_route,
                host_port=host_port,
            ) as endpoint:
                endpoint.run_health_check()

        requests_get_second_raises_exception_mock.assert_called_with(url)
        assert local_endpoint_logger_mock.warning.called
        assert str(exception.value) == _TEST_HTTP_ERROR_MESSAGE

    def test_run_health_check_raises_exception_not_verbose(
        self,
        local_endpoint_logger_mock,
        run_prediction_container_mock,
        requests_get_second_raises_exception_mock,
    ):
        serving_container_health_route = "/custom_health"
        host_port = 8080
        url = f"http://localhost:{host_port}{serving_container_health_route}"

        with pytest.raises(requests.exceptions.RequestException) as exception:
            with LocalEndpoint(
                _TEST_IMAGE_URI,
                serving_container_health_route=serving_container_health_route,
                host_port=host_port,
            ) as endpoint:
                endpoint.run_health_check(verbose=False)

        requests_get_second_raises_exception_mock.assert_called_with(url)
        assert not local_endpoint_logger_mock.warning.called
        assert str(exception.value) == _TEST_HTTP_ERROR_MESSAGE

    def test_print_container_logs(
        self,
        run_prediction_container_mock,
        local_endpoint_run_health_check_mock,
        run_print_container_logs_mock,
    ):
        with LocalEndpoint(_TEST_IMAGE_URI) as endpoint:
            endpoint.print_container_logs()

        run_print_container_logs_mock.assert_called_once_with(
            run_prediction_container_mock(), start_index=0, message=None
        )

    def test_print_container_logs_show_all(
        self,
        run_prediction_container_mock,
        local_endpoint_run_health_check_mock,
        run_print_container_logs_mock,
    ):
        with LocalEndpoint(_TEST_IMAGE_URI) as endpoint:
            endpoint.print_container_logs(show_all=True)

        run_print_container_logs_mock.assert_called_once_with(
            run_prediction_container_mock(), start_index=None, message=None
        )

    def test_print_container_logs_if_container_is_not_running_container_running(
        self,
        run_prediction_container_mock,
        local_endpoint_run_health_check_mock,
        get_container_status_running_mock,
        local_endpoint_print_container_logs_mock,
    ):
        with LocalEndpoint(_TEST_IMAGE_URI) as endpoint:
            endpoint.print_container_logs_if_container_is_not_running()

        assert get_container_status_running_mock.called
        assert not local_endpoint_print_container_logs_mock.called

    def test_print_container_logs_if_container_is_not_running_container_exited(
        self,
        run_prediction_container_mock,
        local_endpoint_run_health_check_mock,
        get_container_status_second_fail_mock,
        local_endpoint_print_container_logs_mock,
    ):
        with LocalEndpoint(_TEST_IMAGE_URI) as endpoint:
            endpoint.print_container_logs_if_container_is_not_running()

        local_endpoint_print_container_logs_mock.assert_called_once_with(
            show_all=False, message=None
        )

    def test_print_container_logs_if_container_is_not_running_container_exited_show_all(
        self,
        run_prediction_container_mock,
        local_endpoint_run_health_check_mock,
        get_container_status_second_fail_mock,
        local_endpoint_print_container_logs_mock,
    ):
        with LocalEndpoint(_TEST_IMAGE_URI) as endpoint:
            endpoint.print_container_logs_if_container_is_not_running(show_all=True)

        local_endpoint_print_container_logs_mock.assert_called_once_with(
            show_all=True, message=None
        )

    def test_get_container_status(
        self,
        run_prediction_container_mock,
        local_endpoint_run_health_check_mock,
    ):
        with LocalEndpoint(_TEST_IMAGE_URI) as endpoint:
            status = endpoint.get_container_status()

<<<<<<< HEAD
        assert run_prediction_container_with_running_status_mock().reload.called
        assert status == _CONTAINER_RUNNING_STATUS


class TestModelServer:
    @mock.patch.dict(
        os.environ,
        {
            "AIP_HTTP_PORT": _TEST_AIP_HTTP_PORT,
            "AIP_HEALTH_ROUTE": _TEST_AIP_HEALTH_ROUTE,
            "AIP_PREDICT_ROUTE": _TEST_AIP_PREDICT_ROUTE,
            "AIP_STORAGE_URI": _TEST_AIP_STORAGE_URI,
            "HANDLER_MODULE": _DEFAULT_HANDLER_MODULE,
            "HANDLER_CLASS": _DEFAULT_HANDLER_CLASS,
        },
        clear=True,
    )
    def test_init(
        self,
        importlib_import_module_mock_once,
        fastapi_mock,
    ):
        model_server = CprModelServer()

        importlib_import_module_mock_once.assert_called_once_with(
            _DEFAULT_HANDLER_MODULE
        )
        getattr(
            importlib_import_module_mock_once.return_value, _DEFAULT_HANDLER_CLASS
        ).assert_called_once_with(_TEST_AIP_STORAGE_URI, predictor=None)
        assert (
            model_server.handler
            == getattr(
                importlib_import_module_mock_once.return_value, _DEFAULT_HANDLER_CLASS
            ).return_value
        )
        assert model_server.http_port == int(_TEST_AIP_HTTP_PORT)
        assert model_server.health_route == _TEST_AIP_HEALTH_ROUTE
        assert model_server.predict_route == _TEST_AIP_PREDICT_ROUTE
        fastapi_mock.return_value.add_api_route.assert_has_calls(
            [
                mock.call(
                    path=_TEST_AIP_HEALTH_ROUTE,
                    endpoint=model_server.health,
                    methods=["GET"],
                )
            ],
            [
                mock.call(
                    path=_TEST_AIP_PREDICT_ROUTE,
                    endpoint=model_server.predict,
                    methods=["POST"],
                )
            ],
        )

    def test_init_with_predictor(
        self,
        model_server_env_mock,
        importlib_import_module_mock_twice,
        fastapi_mock,
    ):
        model_server = CprModelServer()

        importlib_import_module_mock_twice.assert_has_calls(
            [
                mock.call(_DEFAULT_HANDLER_MODULE),
                mock.call(f"{_TEST_SRC_DIR}.{_TEST_PREDICTOR_FILE_STEM}"),
            ]
        )
        getattr(
            importlib_import_module_mock_twice(_DEFAULT_HANDLER_MODULE),
            _DEFAULT_HANDLER_CLASS,
        ).assert_called_once_with(
            _TEST_AIP_STORAGE_URI,
            predictor=getattr(
                importlib_import_module_mock_twice(
                    f"{_TEST_SRC_DIR}.{_TEST_PREDICTOR_FILE_STEM}"
                ),
                _TEST_PREDICTOR_CLASS,
            ),
        )
        assert (
            model_server.handler
            == getattr(
                importlib_import_module_mock_twice(_DEFAULT_HANDLER_MODULE),
                _DEFAULT_HANDLER_CLASS,
            ).return_value
        )
        assert model_server.http_port == int(_TEST_AIP_HTTP_PORT)
        assert model_server.health_route == _TEST_AIP_HEALTH_ROUTE
        assert model_server.predict_route == _TEST_AIP_PREDICT_ROUTE
        fastapi_mock.return_value.add_api_route.assert_has_calls(
            [
                mock.call(
                    path=_TEST_AIP_HEALTH_ROUTE,
                    endpoint=model_server.health,
                    methods=["GET"],
                )
            ],
            [
                mock.call(
                    path=_TEST_AIP_PREDICT_ROUTE,
                    endpoint=model_server.predict,
                    methods=["POST"],
                )
            ],
        )

    @mock.patch.dict(
        os.environ,
        {
            "AIP_HTTP_PORT": _TEST_AIP_HTTP_PORT,
            "AIP_HEALTH_ROUTE": _TEST_AIP_HEALTH_ROUTE,
            "AIP_PREDICT_ROUTE": _TEST_AIP_PREDICT_ROUTE,
            "AIP_STORAGE_URI": _TEST_AIP_STORAGE_URI,
            "HANDLER_CLASS": _DEFAULT_HANDLER_CLASS,
        },
        clear=True,
    )
    def test_init_fails_no_handler_module(
        self,
    ):
        expected_message = (
            "Both of the environment variables, HANDLER_MODULE and HANDLER_CLASS "
            "need to be specified."
        )

        with pytest.raises(ValueError) as exception:
            _ = CprModelServer()

        assert str(exception.value) == expected_message

    @mock.patch.dict(
        os.environ,
        {
            "AIP_HTTP_PORT": _TEST_AIP_HTTP_PORT,
            "AIP_HEALTH_ROUTE": _TEST_AIP_HEALTH_ROUTE,
            "AIP_PREDICT_ROUTE": _TEST_AIP_PREDICT_ROUTE,
            "AIP_STORAGE_URI": _TEST_AIP_STORAGE_URI,
            "HANDLER_MODULE": _DEFAULT_HANDLER_MODULE,
        },
        clear=True,
    )
    def test_init_fails_no_handler_class(
        self,
    ):
        expected_message = (
            "Both of the environment variables, HANDLER_MODULE and HANDLER_CLASS "
            "need to be specified."
        )

        with pytest.raises(ValueError) as exception:
            _ = CprModelServer()

        assert str(exception.value) == expected_message

    @mock.patch.dict(
        os.environ,
        {
            "AIP_HEALTH_ROUTE": _TEST_AIP_HEALTH_ROUTE,
            "AIP_PREDICT_ROUTE": _TEST_AIP_PREDICT_ROUTE,
            "AIP_STORAGE_URI": _TEST_AIP_STORAGE_URI,
            "HANDLER_MODULE": _DEFAULT_HANDLER_MODULE,
            "HANDLER_CLASS": _DEFAULT_HANDLER_CLASS,
        },
        clear=True,
    )
    def test_init_no_aip_http_port(
        self,
        importlib_import_module_mock_once,
    ):
        expected_message = (
            "The environment variable AIP_HTTP_PORT needs to be specified."
        )

        with pytest.raises(ValueError) as exception:
            _ = CprModelServer()

        assert str(exception.value) == expected_message

    @mock.patch.dict(
        os.environ,
        {
            "AIP_HTTP_PORT": _TEST_AIP_HTTP_PORT,
            "AIP_PREDICT_ROUTE": _TEST_AIP_PREDICT_ROUTE,
            "AIP_STORAGE_URI": _TEST_AIP_STORAGE_URI,
            "HANDLER_MODULE": _DEFAULT_HANDLER_MODULE,
            "HANDLER_CLASS": _DEFAULT_HANDLER_CLASS,
        },
        clear=True,
    )
    def test_init_no_aip_health_route(
        self,
        importlib_import_module_mock_once,
    ):
        expected_message = (
            "Both of the environment variables AIP_HEALTH_ROUTE and "
            "AIP_PREDICT_ROUTE need to be specified."
        )

        with pytest.raises(ValueError) as exception:
            _ = CprModelServer()

        assert str(exception.value) == expected_message

    @mock.patch.dict(
        os.environ,
        {
            "AIP_HTTP_PORT": _TEST_AIP_HTTP_PORT,
            "AIP_HEALTH_ROUTE": _TEST_AIP_HEALTH_ROUTE,
            "AIP_STORAGE_URI": _TEST_AIP_STORAGE_URI,
            "HANDLER_MODULE": _DEFAULT_HANDLER_MODULE,
            "HANDLER_CLASS": _DEFAULT_HANDLER_CLASS,
        },
        clear=True,
    )
    def test_init_no_aip_predict_route(
        self,
        importlib_import_module_mock_once,
    ):
        expected_message = (
            "Both of the environment variables AIP_HEALTH_ROUTE and "
            "AIP_PREDICT_ROUTE need to be specified."
        )

        with pytest.raises(ValueError) as exception:
            _ = CprModelServer()

        assert str(exception.value) == expected_message

    def test_health(self, model_server_env_mock, importlib_import_module_mock_twice):
        model_server = CprModelServer()
        client = TestClient(model_server.app)

        response = client.get(_TEST_AIP_HEALTH_ROUTE)

        assert response.status_code == 200

    def test_predict(self, model_server_env_mock, importlib_import_module_mock_twice):
        model_server = CprModelServer()
        client = TestClient(model_server.app)

        with mock.patch.object(model_server.handler, "handle") as handle_mock:
            future = asyncio.Future()
            future.set_result(Response())

            handle_mock.return_value = future

            response = client.post(_TEST_AIP_PREDICT_ROUTE, json={"x": [1]})

        assert response.status_code == 200

    def test_predict_thorws_http_exception(
        self, model_server_env_mock, importlib_import_module_mock_twice
    ):
        expected_message = "A fake HTTP exception."
        model_server = CprModelServer()
        client = TestClient(model_server.app)

        with mock.patch.object(model_server.handler, "handle") as handle_mock:
            handle_mock.side_effect = HTTPException(
                status_code=400,
                detail=expected_message,
            )

            response = client.post(_TEST_AIP_PREDICT_ROUTE, json={"x": [1]})

        assert response.status_code == 400
        assert json.loads(response.content)["detail"] == expected_message

    def test_predict_thorws_exceptions_not_http_exception(
        self, model_server_env_mock, importlib_import_module_mock_twice
    ):
        expected_message = (
            "An exception ValueError occurred. Arguments: ('Not a correct value.',)."
        )
        model_server = CprModelServer()
        client = TestClient(model_server.app)

        with mock.patch.object(model_server.handler, "handle") as handle_mock:
            handle_mock.side_effect = ValueError("Not a correct value.")

            response = client.post(_TEST_AIP_PREDICT_ROUTE, json={"x": [1]})

        assert response.status_code == 500
        assert json.loads(response.content)["detail"] == expected_message

    @mock.patch.dict(
        os.environ,
        {
            "VERTEX_CPR_WEB_CONCURRENCY": "8",
        },
        clear=True,
    )
    def test_set_number_of_workers_from_env_web_concurrency(self):
        model_server_module.set_number_of_workers_from_env()

        assert os.getenv("WEB_CONCURRENCY") == "8"

    @mock.patch.dict(
        os.environ,
        {},
        clear=True,
    )
    def test_set_number_of_workers_from_env_default_workers_per_core(
        self, cpu_count_mock
    ):
        model_server_module.set_number_of_workers_from_env()

        assert os.getenv("WEB_CONCURRENCY") == str(
            cpu_count_mock.return_value * _DEFAULT_WORKERS_PER_CORE
        )

    @mock.patch.dict(
        os.environ,
        {"VERTEX_CPR_WORKERS_PER_CORE": "2"},
        clear=True,
    )
    def test_set_number_of_workers_from_env_with_workers_per_core(self, cpu_count_mock):
        model_server_module.set_number_of_workers_from_env()

        assert os.getenv("WEB_CONCURRENCY") == str(cpu_count_mock.return_value * 2)

    @mock.patch.dict(
        os.environ,
        {"VERTEX_CPR_MAX_WORKERS": "4"},
        clear=True,
    )
    def test_set_number_of_workers_from_env_max_workers(self, cpu_count_mock):
        number_of_workers = min(
            4, cpu_count_mock.return_value * _DEFAULT_WORKERS_PER_CORE
        )

        model_server_module.set_number_of_workers_from_env()

        assert os.getenv("WEB_CONCURRENCY") == str(number_of_workers)
=======
        assert run_prediction_container_mock().reload.called
        assert status == _CONTAINER_RUNNING_STATUS
>>>>>>> 174acf4c
<|MERGE_RESOLUTION|>--- conflicted
+++ resolved
@@ -2902,8 +2902,7 @@
         with LocalEndpoint(_TEST_IMAGE_URI) as endpoint:
             status = endpoint.get_container_status()
 
-<<<<<<< HEAD
-        assert run_prediction_container_with_running_status_mock().reload.called
+        assert run_prediction_container_mock().reload.called
         assert status == _CONTAINER_RUNNING_STATUS
 
 
@@ -3239,8 +3238,4 @@
 
         model_server_module.set_number_of_workers_from_env()
 
-        assert os.getenv("WEB_CONCURRENCY") == str(number_of_workers)
-=======
-        assert run_prediction_container_mock().reload.called
-        assert status == _CONTAINER_RUNNING_STATUS
->>>>>>> 174acf4c
+        assert os.getenv("WEB_CONCURRENCY") == str(number_of_workers)