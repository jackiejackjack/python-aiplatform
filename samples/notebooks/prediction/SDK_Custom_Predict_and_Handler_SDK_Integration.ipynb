{
 "cells": [
  {
   "cell_type": "code",
   "execution_count": null,
   "metadata": {
    "id": "ur8xi4C7S06n",
    "tags": []
   },
   "outputs": [],
   "source": [
    "# Copyright 2022 Google LLC\n",
    "#\n",
    "# Licensed under the Apache License, Version 2.0 (the \"License\");\n",
    "# you may not use this file except in compliance with the License.\n",
    "# You may obtain a copy of the License at\n",
    "#\n",
    "#     https://www.apache.org/licenses/LICENSE-2.0\n",
    "#\n",
    "# Unless required by applicable law or agreed to in writing, software\n",
    "# distributed under the License is distributed on an \"AS IS\" BASIS,\n",
    "# WITHOUT WARRANTIES OR CONDITIONS OF ANY KIND, either express or implied.\n",
    "# See the License for the specific language governing permissions and\n",
    "# limitations under the License."
   ]
  },
  {
   "cell_type": "markdown",
   "metadata": {
    "id": "JAPoU8Sm5E6e"
   },
   "source": [
    "<table align=\"left\">\n",
    "  <td>\n",
    "    <a href=\"https://github.com/googleapis/python-aiplatform/blob/custom-prediction-routine/samples/notebooks/prediction/SDK_Custom_Predict_and_Handler_SDK_Integration.ipynb\">\n",
    "      <img src=\"https://cloud.google.com/ml-engine/images/github-logo-32px.png\" alt=\"GitHub logo\">\n",
    "      View on GitHub\n",
    "    </a>\n",
    "  </td>\n",
    "</table>"
   ]
  },
  {
   "cell_type": "markdown",
   "metadata": {
    "id": "tvgnzT1CKxrO",
    "tags": []
   },
   "source": [
    "## Overview\n",
    "\n",
    "This tutorial demonstrates how to use Vertex AI SDK to build a custom container that uses the Custom Prediction Routine model server to serve a scikit-learn model on Vertex AI Predictions. This is currently an **experimental** feature and is not yet officially supported by the Vertex AI SDK. In this tutorial, we'll be installing the Vertex AI SDK from an experimental branch on github. \n",
    "\n",
    "\n",
    "\n",
    "### Dataset\n",
    "\n",
    "This tutorial uses R.A. Fisher's Iris dataset, a small dataset that is popular for trying out machine learning techniques. Each instance has four numerical features, which are different measurements of a flower, and a target label that\n",
    "marks it as one of three types of iris: Iris setosa, Iris versicolour, or Iris virginica.\n",
    "\n",
    "This tutorial uses [the copy of the Iris dataset included in the\n",
    "scikit-learn library](https://scikit-learn.org/stable/auto_examples/datasets/plot_iris_dataset.html).\n",
    "\n",
    "### Objective\n",
    "\n",
    "The goal is to:\n",
    "- Train a model that uses a flower's measurements as input to predict what type of iris it is.\n",
    "- Save the model and its serialized pre-processor\n",
    "- Build a custom sklearn serving container with custom preprocessing using the Custom Prediction Routine model server using Vertex SDK\n",
    "- Test the built container locally\n",
    "- Upload and deploy custom container to Vertex Prediction\n",
    "\n",
    "This tutorial focuses more on deploying this model with Vertex AI than on\n",
    "the design of the model itself.\n",
    "\n",
    "### Costs \n",
    "\n",
    "This tutorial uses billable components of Google Cloud:\n",
    "\n",
    "* Vertex AI\n",
    "\n",
    "Learn about [Vertex AI\n",
    "pricing](https://cloud.google.com/vertex-ai/pricing), and use the [Pricing\n",
    "Calculator](https://cloud.google.com/products/calculator/)\n",
    "to generate a cost estimate based on your projected usage."
   ]
  },
  {
   "cell_type": "markdown",
   "metadata": {
    "id": "ze4-nDLfK4pw"
   },
   "source": [
    "### Set up your local development environment\n",
    "\n",
    "**If you are using Google Cloud Notebooks**, your environment already meets\n",
    "all the requirements to run this notebook. You can skip this step."
   ]
  },
  {
   "cell_type": "markdown",
   "metadata": {
    "id": "gCuSR8GkAgzl"
   },
   "source": [
    "**Otherwise**, make sure your environment meets this notebook's requirements.\n",
    "You need the following:\n",
    "\n",
    "* Docker\n",
    "* Git\n",
    "* Google Cloud SDK (gcloud)\n",
    "* Python 3\n",
    "* virtualenv\n",
    "* Jupyter notebook running in a virtual environment with Python 3\n",
    "\n",
    "The Google Cloud guide to [Setting up a Python development\n",
    "environment](https://cloud.google.com/python/setup) and the [Jupyter\n",
    "installation guide](https://jupyter.org/install) provide detailed instructions\n",
    "for meeting these requirements. The following steps provide a condensed set of\n",
    "instructions:\n",
    "\n",
    "1. [Install and initialize the Cloud SDK.](https://cloud.google.com/sdk/docs/)\n",
    "\n",
    "1. [Install Python 3.](https://cloud.google.com/python/setup#installing_python)\n",
    "\n",
    "1. [Install\n",
    "   virtualenv](https://cloud.google.com/python/setup#installing_and_using_virtualenv)\n",
    "   and create a virtual environment that uses Python 3. Activate the virtual environment.\n",
    "\n",
    "1. To install Jupyter, run `pip install jupyter` on the\n",
    "command-line in a terminal shell.\n",
    "\n",
    "1. To launch Jupyter, run `jupyter notebook` on the command-line in a terminal shell.\n",
    "\n",
    "1. Open this notebook in the Jupyter Notebook Dashboard."
   ]
  },
  {
   "cell_type": "markdown",
   "metadata": {
    "id": "i7EUnXsZhAGF"
   },
   "source": [
    "### Install additional packages\n",
    "\n",
    "Install additional package dependencies not installed in your notebook environment, such as NumPy, Scikit-learn, FastAPI, Uvicorn, and joblib. Use the latest major GA version of each package."
   ]
  },
  {
   "cell_type": "code",
   "execution_count": null,
   "metadata": {
    "id": "747f59abb3a5"
   },
   "outputs": [],
   "source": [
    "%%writefile requirements.txt\n",
    "fastapi\n",
    "uvicorn\n",
    "joblib~=1.0\n",
    "numpy~=1.20\n",
    "scikit-learn~=0.24\n",
    "google-cloud-storage>=1.26.0,<2.0.0dev\n",
    "google-cloud-aiplatform[prediction] @ git+https://github.com/googleapis/python-aiplatform.git@custom-prediction-routine"
   ]
  },
  {
   "cell_type": "markdown",
   "metadata": {},
   "source": [
    "**The model you deploy will have a different set of dependencies pre-installed than your notebook environment has. You should not assume that because things work in the notebook, they will work in the model. Instead, we will be very explicit about the dependencies for the model by listing them in requirements.txt and then use `pip install` to install the exact same dependencies in the notebook. Please note, of course, that there is a chance that we miss a dependency in requirements.txt that already exists in the notebook. If that's the case, things will run in the notebook, but not in the model. To guard against that, we will test the model locally before deploying to the cloud.**"
   ]
  },
  {
   "cell_type": "code",
   "execution_count": null,
   "metadata": {
    "id": "wyy5Lbnzg5fi"
   },
   "outputs": [],
   "source": [
    "# Install the same dependencies used in the serving container in the notebook\n",
    "# environment.\n",
    "%pip install -U --user -r requirements.txt"
   ]
  },
  {
   "cell_type": "markdown",
   "metadata": {
    "id": "hhq5zEbGg0XX"
   },
   "source": [
    "### Restart the kernel\n",
    "\n",
    "After you install the additional packages, you need to restart the notebook kernel so it can find the packages."
   ]
  },
  {
   "cell_type": "code",
   "execution_count": null,
   "metadata": {
    "id": "EzrelQZ22IZj"
   },
   "outputs": [],
   "source": [
    "# Automatically restart kernel after installs\n",
    "import os\n",
    "\n",
    "if not os.getenv(\"IS_TESTING\"):\n",
    "    # Automatically restart kernel after installs\n",
    "    import IPython\n",
    "\n",
    "    app = IPython.Application.instance()\n",
    "    app.kernel.do_shutdown(True)"
   ]
  },
  {
   "cell_type": "markdown",
   "metadata": {
    "id": "lWEdiXsJg0XY"
   },
   "source": [
    "## Before you begin"
   ]
  },
  {
   "cell_type": "markdown",
   "metadata": {
    "id": "BF1j6f9HApxa"
   },
   "source": [
    "### Set up your Google Cloud project\n",
    "\n",
    "**The following steps are required, regardless of your notebook environment.**\n",
    "\n",
    "1. [Select or create a Google Cloud project](https://console.cloud.google.com/cloud-resource-manager). When you first create an account, you get a $300 free credit towards your compute/storage costs.\n",
    "\n",
    "1. [Make sure that billing is enabled for your project](https://cloud.google.com/billing/docs/how-to/modify-project).\n",
    "\n",
    "1. [Enable the Vertex AI API and Compute Engine API](https://console.cloud.google.com/flows/enableapi?apiid=aiplatform.googleapis.com,compute_component).\n",
    "\n",
    "1. If you are running this notebook locally, you will need to install the [Cloud SDK](https://cloud.google.com/sdk).\n",
    "\n",
    "1. Enter your project ID in the cell below. Then run the cell to make sure the\n",
    "Cloud SDK uses the right project for all the commands in this notebook.\n",
    "\n",
    "**Note**: Jupyter runs lines prefixed with `!` or `%` as shell commands, and it interpolates Python variables with `$` or `{}` into these commands."
   ]
  },
  {
   "cell_type": "markdown",
   "metadata": {
    "id": "WReHDGG5g0XY"
   },
   "source": [
    "#### Set your project ID\n",
    "\n",
    "**If you don't know your project ID**, you may be able to get your project ID using `gcloud`."
   ]
  },
  {
   "cell_type": "code",
   "execution_count": null,
   "metadata": {
    "id": "oM1iC_MfAts1"
   },
   "outputs": [],
   "source": [
    "# Get your Google Cloud project ID from gcloud\n",
    "shell_output=!gcloud config list --format 'value(core.project)' 2>/dev/null\n",
    "\n",
    "try:\n",
    "    PROJECT_ID = shell_output[0]\n",
    "except IndexError:\n",
    "    PROJECT_ID = None\n",
    "\n",
    "print(\"Project ID:\", PROJECT_ID)"
   ]
  },
  {
   "cell_type": "markdown",
   "metadata": {
    "id": "qJYoRfYng0XZ"
   },
   "source": [
    "Otherwise, set your project ID here."
   ]
  },
  {
   "cell_type": "code",
   "execution_count": null,
   "metadata": {
    "id": "riG_qUokg0XZ"
   },
   "outputs": [],
   "source": [
    "if PROJECT_ID == \"\" or PROJECT_ID is None:\n",
    "    PROJECT_ID = \"[PROJ_ID]\"  # @param {type:\"string\"}"
   ]
  },
  {
   "cell_type": "markdown",
   "metadata": {
    "id": "XoEqT2Y4DJmf"
   },
   "source": [
    "### Configure project and resource names"
   ]
  },
  {
   "cell_type": "code",
   "execution_count": null,
   "metadata": {
    "id": "MzGDU7TWdts_"
   },
   "outputs": [],
   "source": [
    "REGION = \"us-central1\"  # @param {type:\"string\"}\n",
    "MODEL_ARTIFACT_DIR = \"sklearn-cpr-model-handler-sdk\"  # @param {type:\"string\"}\n",
    "REPOSITORY = \"custom-container-prediction-handler-sdk\"  # @param {type:\"string\"}\n",
    "IMAGE = \"sklearn-cpr-server-handler-sdk\"  # @param {type:\"string\"}\n",
    "MODEL_DISPLAY_NAME = \"sklearn-cpr-model-handler-sdk\"  # @param {type:\"string\"}"
   ]
  },
  {
   "cell_type": "markdown",
   "metadata": {
    "id": "ca1a915d641d"
   },
   "source": [
    "`REGION` - Used for operations\n",
    "throughout the rest of this notebook. Make sure to [choose a region where Cloud\n",
    "Vertex AI services are\n",
    "available](https://cloud.google.com/vertex-ai/docs/general/locations#feature-availability). You may\n",
    "not use a Multi-Regional Storage bucket for prediction with Vertex AI.\n",
    "\n",
    "`MODEL_ARTIFACT_DIR` - Folder directory path to your model artifacts within a Cloud Storage bucket, for example: \"my-models/fraud-detection/trial-4\"\n",
    "\n",
    "`REPOSITORY` - Name of the Artifact Repository to create or use.\n",
    "\n",
    "`IMAGE` - Name of the container image that will be pushed.\n",
    "\n",
    "`MODEL_DISPLAY_NAME` - Display name of Vertex AI Model resource."
   ]
  },
  {
   "cell_type": "markdown",
   "metadata": {
    "id": "62f861b68b50"
   },
   "source": [
    "### Create a Cloud Storage bucket\n",
    "\n",
    "**The following steps are required, regardless of your notebook environment.**\n",
    "\n",
    "To update your model artifacts without re-building the container, you must upload your model\n",
    "artifacts and any custom code to Cloud Storage.\n",
    "\n",
    "Set the name of your Cloud Storage bucket below. It must be unique across all\n",
    "Cloud Storage buckets and start with `gs://`."
   ]
  },
  {
   "cell_type": "code",
   "execution_count": null,
   "metadata": {
    "id": "9724b00aeead"
   },
   "outputs": [],
   "source": [
    "BUCKET_NAME = \"gs://[BUCKET_NAME]\"  # @param {type:\"string\"}"
   ]
  },
  {
   "cell_type": "markdown",
   "metadata": {
    "id": "58cb4f5895f0"
   },
   "source": [
    "**Only if your bucket doesn't already exist**: Run the following cell to create your Cloud Storage bucket."
   ]
  },
  {
   "cell_type": "code",
   "execution_count": null,
   "metadata": {
    "id": "2d2208676cee"
   },
   "outputs": [],
   "source": [
    "! gsutil mb -l $REGION $BUCKET_NAME"
   ]
  },
  {
   "cell_type": "markdown",
   "metadata": {
    "id": "c664a5abc11a"
   },
   "source": [
    "Finally, validate access to your Cloud Storage bucket by examining its contents:"
   ]
  },
  {
   "cell_type": "code",
   "execution_count": null,
   "metadata": {
    "id": "2c1b1c29f5f6"
   },
   "outputs": [],
   "source": [
    "! gsutil ls -al $BUCKET_NAME"
   ]
  },
  {
   "cell_type": "markdown",
   "metadata": {
    "id": "3c2d091d9e73"
   },
   "source": [
    "## Write your pre-processor"
   ]
  },
  {
   "cell_type": "markdown",
   "metadata": {
    "id": "3c2d091d9e73"
   },
   "source": [
    "Decide the directory to put your all custom code."
   ]
  },
  {
   "cell_type": "code",
   "execution_count": null,
   "metadata": {
    "id": "3c2d091d9e73"
   },
   "outputs": [],
   "source": [
    "USER_SRC_DIR = \"src_dir_handler_sdk\"  # @param {type:\"string\"}"
   ]
  },
  {
   "cell_type": "markdown",
   "metadata": {
    "id": "3c2d091d9e73"
   },
   "source": [
    "Scaling training data so each numerical feature column has a mean of 0 and a standard deviation of 1 [can improve your model](https://developers.google.com/machine-learning/crash-course/representation/cleaning-data).\n",
    "\n",
    "Create `preprocess.py`, which contains a class to do this scaling:"
   ]
  },
  {
   "cell_type": "code",
   "execution_count": null,
   "metadata": {
    "id": "6e74556ea0b4"
   },
   "outputs": [],
   "source": [
    "%mkdir $USER_SRC_DIR\n",
    "%mkdir model_artifacts"
   ]
  },
  {
   "cell_type": "code",
   "execution_count": null,
   "metadata": {
    "id": "58d843d21fa8"
   },
   "outputs": [],
   "source": [
    "%%writefile $USER_SRC_DIR/preprocess.py\n",
    "import numpy as np\n",
    "\n",
    "class MySimpleScaler(object):\n",
    "    def __init__(self):\n",
    "        self._means = None\n",
    "        self._stds = None\n",
    "\n",
    "    def preprocess(self, data):\n",
    "        if self._means is None:  # during training only\n",
    "            self._means = np.mean(data, axis=0)\n",
    "\n",
    "        if self._stds is None:  # during training only\n",
    "            self._stds = np.std(data, axis=0)\n",
    "            if not self._stds.all():\n",
    "                raise ValueError(\"At least one column has standard deviation of 0.\")\n",
    "\n",
    "        return (data - self._means) / self._stds"
   ]
  },
  {
   "cell_type": "markdown",
   "metadata": {
    "id": "4b816cd52f4b"
   },
   "source": [
    "## Train and store model with pre-processor\n",
    "Next, use `preprocess.MySimpleScaler` to preprocess the iris data, then train a model using scikit-learn.\n",
    "\n",
    "At the end, export your trained model as a joblib (`.joblib`) file and export your `MySimpleScaler` instance as a pickle (`.pkl`) file:"
   ]
  },
  {
   "cell_type": "code",
   "execution_count": null,
   "metadata": {
    "id": "43e47249f736"
   },
   "outputs": [],
   "source": [
    "%cd $USER_SRC_DIR/\n",
    "\n",
    "import pickle\n",
    "\n",
    "import joblib\n",
    "from preprocess import MySimpleScaler\n",
    "from sklearn.datasets import load_iris\n",
    "from sklearn.ensemble import RandomForestClassifier\n",
    "\n",
    "iris = load_iris()\n",
    "scaler = MySimpleScaler()\n",
    "\n",
    "X = scaler.preprocess(iris.data)\n",
    "y = iris.target\n",
    "\n",
    "model = RandomForestClassifier()\n",
    "model.fit(X, y)\n",
    "\n",
    "joblib.dump(model, \"../model_artifacts/model.joblib\")\n",
    "with open(\"../model_artifacts/preprocessor.pkl\", \"wb\") as f:\n",
    "    pickle.dump(scaler, f)"
   ]
  },
  {
   "cell_type": "markdown",
   "metadata": {
    "id": "3849066a33bd"
   },
   "source": [
    "### Upload model artifacts and custom code to Cloud Storage\n",
    "\n",
    "Before you can deploy your model for serving, Vertex AI needs access to the following files in Cloud Storage:\n",
    "\n",
    "* `model.joblib` (model artifact)\n",
    "* `preprocessor.pkl` (model artifact)\n",
    "\n",
    "Run the following commands to upload your files:"
   ]
  },
  {
   "cell_type": "code",
   "execution_count": null,
   "metadata": {
    "id": "ca67ee52d4d9"
   },
   "outputs": [],
   "source": [
    "%cd ..\n",
    "!gsutil cp model_artifacts/* {BUCKET_NAME}/{MODEL_ARTIFACT_DIR}/\n",
    "!gsutil ls {BUCKET_NAME}/{MODEL_ARTIFACT_DIR}/"
   ]
  },
  {
   "cell_type": "markdown",
   "metadata": {
    "id": "480a1d88ecdb"
   },
   "source": [
    "## Build a custom serving container using the CPR model server\n",
    "\n",
    "Now that the model and processor has been trained and saved, it's time to build the custom serving container. Typically building a serving container requires writing model server code. However, with the Custom Prediction Routine feature, Vertex AI Prediction has published a [model server](https://github.com/googleapis/python-aiplatform/blob/custom-prediction-routine/google/cloud/aiplatform/prediction/model_server.py) that can be used out of the box.\n",
    "\n",
    "A custom serving container contains the follow 3 pieces of code:\n",
    "1. [Model server](https://github.com/googleapis/python-aiplatform/blob/custom-prediction-routine/google/cloud/aiplatform/prediction/model_server.py)\n",
    "    * HTTP server that hosts the model\n",
    "    * Responsible for setting up routes/ports/etc.\n",
    "    * In this example we will use the `google.cloud.aiplatform.prediction.model_server.ModelServer` out of the box.\n",
    "1. [Request Handler](https://github.com/googleapis/python-aiplatform/blob/custom-prediction-routine/google/cloud/aiplatform/prediction/handler.py)\n",
    "    * Responsible for webserver aspects of handling a request, such as deserializing the request body, and serializing the reponse, setting response headers, etc.\n",
    "    * In this example, we will use the default Handler, `google.cloud.aiplatform.prediction.handler.PredictionHandler` provided in the SDK.\n",
    "1. [Predictor](https://github.com/googleapis/python-aiplatform/blob/custom-prediction-routine/google/cloud/aiplatform/prediction/predictor.py)\n",
    "    * Responsible for the ML logic for processing a prediction request.\n",
    "\n",
    "Each of these three pieces can be customized based on the requirements of the custom container. In this example, we will implement the `Predictor` and `Handler`.\n",
    "\n",
    "\n",
    "A [`Predictor`](https://github.com/googleapis/python-aiplatform/blob/custom-prediction-routine/google/cloud/aiplatform/prediction/predictor.py) must implement the following interface:\n",
    "\n",
    "```\n",
    "class Predictor:\n",
    "    \"\"\"Interface for Predictor class that users would be implementing.\"\"\"\n",
    "\n",
    "    def __init__(self):\n",
    "        raise NotImplementedError(\"Predictor.__init__ has not been implemented yet.\")\n",
    "\n",
    "    def load(self, gcs_artifacts_uri: str):\n",
    "        \"\"\"Loads the model artifact.\n",
    "        Args:\n",
    "            gcs_artifacts_uri (str):\n",
    "                Required. The value of the environment variable AIP_STORAGE_URI.\n",
    "        \"\"\"\n",
    "        raise NotImplementedError(\"Predictor.load has not been implemented yet.\")\n",
    "\n",
    "    def preprocess(self, prediction_input: Any) -> Any:\n",
    "        \"\"\"Preprocesses the prediction input before doing the prediction.\n",
    "        Args:\n",
    "            prediction_input (Any):\n",
    "                Required. The prediction input needs to be preprocessed.\n",
    "        Returns:\n",
    "            The preprocessed prediction input.\n",
    "        \"\"\"\n",
    "        return prediction_input\n",
    "\n",
    "    def predict(self, instances: Any) -> Any:\n",
    "        \"\"\"Performs prediction.\n",
    "        Args:\n",
    "            instances (Any):\n",
    "                Required. The instances to perform prediction.\n",
    "        Returns:\n",
    "            Prediction results.\n",
    "        \"\"\"\n",
    "        raise NotImplementedError(\"Predictor.predict has not been implemented yet.\")\n",
    "\n",
    "    def postprocess(self, prediction_results: Any) -> Any:\n",
    "        \"\"\"Postprocesses the prediction results.\n",
    "        Args:\n",
    "            prediction_results (Any):\n",
    "                Required. The prediction results.\n",
    "        Returns:\n",
    "            The postprocessed prediction results.\n",
    "        \"\"\"\n",
    "        return prediction_results\n",
    "```"
   ]
  },
  {
   "cell_type": "markdown",
   "metadata": {
    "id": "-KODNAqK5k8R"
   },
   "source": [
    "First, implement a custom `Predictor` that loads in both the preprocesor and the model. The preprocessor and the model will then be used at `predict` time."
   ]
  },
  {
   "cell_type": "code",
   "execution_count": null,
   "metadata": {
    "id": "fkh8DT7CCgQO"
   },
   "outputs": [],
   "source": [
    "%%writefile $USER_SRC_DIR/predictor.py\n",
    "\n",
    "import joblib\n",
    "import numpy as np\n",
    "import pickle\n",
    "\n",
    "from google.cloud import storage\n",
    "from google.cloud.aiplatform.prediction.predictor import Predictor\n",
    "\n",
    "from sklearn.datasets import load_iris\n",
    "\n",
    "\n",
    "class CprPredictor(Predictor):\n",
    "    \n",
    "    def __init__(self):\n",
    "        return\n",
    "    \n",
    "    def load(self, gcs_artifacts_uri: str):\n",
    "        \"\"\"Loads the preprocessor and model artifacts.\"\"\"\n",
    "        gcs_client = storage.Client()\n",
    "        with open(\"preprocessor.pkl\", 'wb') as preprocessor_f, open(\"model.joblib\", 'wb') as model_f:\n",
    "            gcs_client.download_blob_to_file(\n",
    "                f\"{gcs_artifacts_uri}/preprocessor.pkl\", preprocessor_f\n",
    "            )\n",
    "            gcs_client.download_blob_to_file(\n",
    "                f\"{gcs_artifacts_uri}/model.joblib\", model_f\n",
    "            )\n",
    "\n",
    "        with open(\"preprocessor.pkl\", \"rb\") as f:\n",
    "            preprocessor = pickle.load(f)\n",
    "\n",
    "        self._class_names = load_iris().target_names\n",
    "        self._model = joblib.load(\"model.joblib\")\n",
    "        self._preprocessor = preprocessor\n",
    "\n",
    "    def predict(self, instances):\n",
    "        \"\"\"Performs prediction.\"\"\"\n",
    "        inputs = np.asarray(instances)\n",
    "        preprocessed_inputs = self._preprocessor.preprocess(inputs)\n",
    "        outputs = self._model.predict(preprocessed_inputs)\n",
    "\n",
    "        return {\"predictions\": [self._class_names[class_num] for class_num in outputs]}"
   ]
  },
  {
   "cell_type": "markdown",
   "metadata": {},
   "source": [
    "Then implement a custom `Handler`.\n",
    "\n",
    "A [`Handler`](https://github.com/googleapis/python-aiplatform/blob/custom-prediction-routine/google/cloud/aiplatform/prediction/handler.py) must implement the following interface.\n",
    "\n",
    "```\n",
    "class Handler:\n",
    "    \"\"\"Interface for Handler class to handle prediction requests.\"\"\"\n",
    "\n",
    "    def __init__(\n",
    "        self, gcs_artifacts_uri: str, predictor: Optional[Type[Predictor]] = None,\n",
    "    ):\n",
    "        \"\"\"Initializes a Handler instance.\n",
    "        Args:\n",
    "            gcs_artifacts_uri (str):\n",
    "                Required. The value of the environment variable AIP_STORAGE_URI.\n",
    "            predictor (Type[Predictor]):\n",
    "                Optional. The Predictor class this handler uses to initiate predictor\n",
    "                instance if given.\n",
    "        \"\"\"\n",
    "        pass\n",
    "\n",
    "    def handle(self, request: Request) -> Response:\n",
    "        \"\"\"Handles a prediction request.\n",
    "        Args:\n",
    "            request (Request):\n",
    "                The request sent to the application.\n",
    "        Returns:\n",
    "            The response of the prediction request.\n",
    "        \"\"\"\n",
    "        pass\n",
    "```"
   ]
  },
  {
   "cell_type": "markdown",
   "metadata": {},
   "source": [
    "Then implement a custom `Handler`."
   ]
  },
  {
   "cell_type": "code",
   "execution_count": null,
   "metadata": {},
   "outputs": [],
   "source": [
    "%%writefile $USER_SRC_DIR/handler.py\n",
    "\n",
    "import csv\n",
    "from io import StringIO\n",
    "import json\n",
    "\n",
    "from fastapi import Response\n",
    "\n",
    "from google.cloud.aiplatform.prediction.handler import PredictionHandler\n",
    "\n",
    "class CprHandler(PredictionHandler):\n",
    "    \"\"\"Default prediction handler for the prediction requests sent to the application.\"\"\"\n",
    "\n",
    "    async def handle(self, request):\n",
    "        \"\"\"Handles a prediction request.\"\"\"\n",
    "        request_body = await request.body()\n",
    "        prediction_instances = self._convert_csv_to_list(request_body)\n",
    "\n",
    "        prediction_results = self._predictor.postprocess(\n",
    "            self._predictor.predict(self._predictor.preprocess(prediction_instances))\n",
    "        )\n",
    "\n",
    "        return Response(content=json.dumps(prediction_results))\n",
    "    \n",
    "    def _convert_csv_to_list(self, data):\n",
    "        \"\"\"Converts list of string in csv format to list of float.\n",
    "        \n",
    "        Example input:\n",
    "          b\"1.1,2.2,3.3,4.4\\n2.3,3.4,4.5,5.6\\n\"\n",
    "          \n",
    "        Example output:\n",
    "            [\n",
    "                [1.1, 2.2, 3.3, 4.4],\n",
    "                [2.3, 3.4, 4.5, 5.6],\n",
    "            ]\n",
    "        \"\"\"\n",
    "        res = []\n",
    "        for r in csv.reader(StringIO(data.decode(\"utf-8\")), quoting=csv.QUOTE_NONNUMERIC):\n",
    "            res.append(r)\n",
    "        return res"
   ]
  },
  {
   "cell_type": "markdown",
   "metadata": {
    "id": "waA_Jl5Q6E0W"
   },
   "source": [
    "To build a custom container, we also need to write an entrypoint of the image that starts the model server. However, with the Custom Prediction Routine feature, you don't need to write the entrypoint anymore. Vertex SDK will populate the entrypoint with the custom predictor you provide."
   ]
  },
  {
   "cell_type": "markdown",
   "metadata": {},
   "source": [
    "Write the dependencies to the source directory which will be installed in the image."
   ]
  },
  {
   "cell_type": "code",
   "execution_count": null,
   "metadata": {},
   "outputs": [],
   "source": [
    "!cp requirements.txt $USER_SRC_DIR/requirements.txt"
   ]
  },
  {
   "cell_type": "markdown",
   "metadata": {
    "id": "51e149fdec1b"
   },
   "source": [
    "## Build and push container to Artifact Registry"
   ]
  },
  {
   "cell_type": "markdown",
   "metadata": {
    "id": "3bdb9a7768a5"
   },
   "source": [
    "### Build your custom container\n",
    "\n",
    "To build a custom image, a Dockerfile is necessary where you need to implement what the image looks like. However, with the Custom Prediction Routine features, Vertex SDK also generates Dockerfile and build images for you.\n",
    "\n",
    "Using `python:3.7` as a base image by default."
   ]
  },
  {
   "cell_type": "code",
   "execution_count": null,
   "metadata": {
    "id": "3d3a6b9ed22b"
   },
   "outputs": [],
   "source": [
    "import os\n",
    "\n",
<<<<<<< HEAD
    "from google.cloud.aiplatform.prediction import LocalModel\n",
=======
    "Setting up credentials is only required to run the custom serving container locally. Credentials set up is required to execute the `Predictor`'s `load` function, which downloads the model artifacts from Google Cloud Storage.\n",
>>>>>>> 565073db
    "\n",
    "from src_dir_handler_sdk.predictor import CprPredictor  # Update this path as the variable $USER_SRC_DIR to import the custom predictor.\n",
    "from src_dir_handler_sdk.handler import CprHandler  # Update this path as the variable $USER_SRC_DIR to import the custom handler.\n",
    "\n",
    "local_model = LocalModel.create_cpr_model(\n",
    "    USER_SRC_DIR,\n",
    "    f\"{REGION}-docker.pkg.dev/{PROJECT_ID}/{REPOSITORY}/{IMAGE}\",\n",
    "    predictor=CprPredictor,  # Update this to the custom predictor class.\n",
    "    handler=CprHandler,  # Update this to the custom handler class.\n",
    "    requirements_path=os.path.join(USER_SRC_DIR, \"requirements.txt\"),\n",
    ")"
   ]
  },
  {
   "cell_type": "markdown",
   "metadata": {
    "id": "04c988201499"
   },
   "source": [
    "You can check out the serving container spec of the built image."
   ]
  },
  {
   "cell_type": "code",
   "execution_count": null,
   "metadata": {
    "id": "f1e7d639b9cc"
   },
   "outputs": [],
   "source": [
    "local_model.get_serving_container_spec()"
   ]
  },
  {
   "cell_type": "markdown",
   "metadata": {
    "id": "8b62ddf1def3"
   },
   "source": [
    "### Store test instances\n",
    "\n",
    "To send input instances in CSV, need to use raw predict to use an arbitrary HTTP payload rather than JSON format. [Read the documentation.](https://cloud.google.com/vertex-ai/docs/reference/rest/v1/projects.locations.endpoints/rawPredict)"
   ]
  },
  {
   "cell_type": "code",
   "execution_count": null,
   "metadata": {},
   "outputs": [],
   "source": [
    "INPUT_FILE = \"instances.csv\""
   ]
  },
  {
   "cell_type": "code",
   "execution_count": null,
   "metadata": {
    "id": "b6605e9e6186"
   },
   "outputs": [],
   "source": [
    "%%writefile $INPUT_FILE\n",
    "6.7,3.1,4.7,1.5\n",
    "4.6,3.1,1.5,0.2"
   ]
  },
  {
   "cell_type": "markdown",
   "metadata": {
    "id": "147a555f6c93"
   },
   "source": [
    "### Run and test the container locally"
   ]
  },
  {
   "cell_type": "markdown",
   "metadata": {
    "id": "8phJWBhe7u9u",
    "tags": []
   },
   "source": [
    "#### Set up credentials\n",
    "\n",
    "Setting up credentials is only required to run the custom serving container locally. Credentials set up is required to execute the `Predictor`'s `load` function, which downloads the model artifacts from Google Cloud Storage.\n",
    "\n",
    "To access to the Google Cloud Storage in your project, you can use one of the following:\n",
    "\n",
    "1. A user account, which is associated with a Google account and is intended to represent a specific individual on your project.\n",
    "\n",
    "1. A service account, which is intended to represent an application or a process instead of a person. Use service accounts in your automated build, test, and deployment processes, especially if multiple developers can run these processes."
   ]
  },
  {
   "cell_type": "markdown",
   "metadata": {},
   "source": [
    "**Option 1. Use Google user credentials**\n",
    "\n",
    "First authorize gcloud to access the Cloud Platform with Google user credentials. This step requires to put user inputs. If you are using a non-interactive shells, you should open a terminal to run this command. If you are using Vertex Workbench, you will need to open [a terminal](https://jupyterlab.readthedocs.io/en/stable/user/terminal.html) to run this command.\n",
    "\n",
    "This command will print the credential file as `Credentials saved to file: [CREDENTIALS_FILE]`."
   ]
  },
  {
   "cell_type": "code",
   "execution_count": null,
   "metadata": {},
   "outputs": [],
   "source": [
    "!gcloud auth application-default login"
   ]
  },
  {
   "cell_type": "markdown",
   "metadata": {},
   "source": [
    "Specify the credential file, which is a json file, as the path."
   ]
  },
  {
   "cell_type": "code",
   "execution_count": null,
   "metadata": {},
   "outputs": [],
   "source": [
    "CREDENTIALS_FILE = \"[CREDENTIALS_FILE]\"  # @param {type:\"string\"}"
   ]
  },
  {
   "cell_type": "markdown",
   "metadata": {},
   "source": [
    "Grant roles to the user account. Since we will be using this user account to download the model artifacts from Google Cloud Storage, we grant the user account **Storage Object Admin** role. See [IAM roles for Cloud Storage](https://cloud.google.com/storage/docs/access-control/iam-roles) for more details."
   ]
  },
  {
   "cell_type": "code",
   "execution_count": null,
   "metadata": {},
   "outputs": [],
   "source": [
    "USER_ACCOUNT = \"[USER_ACCOUNT]\"  # @param {type:\"string\"}\n",
    "\n",
    "!gcloud projects add-iam-policy-binding $PROJECT_ID \\\n",
    "    --member=user:$USER_ACCOUNT --role=roles/storage.objectAdmin"
   ]
  },
  {
   "cell_type": "markdown",
   "metadata": {},
   "source": [
    "Initialize the Vertex AI SDK with the project ID, which is required for using user credentials."
   ]
  },
  {
   "cell_type": "code",
   "execution_count": null,
   "metadata": {},
   "outputs": [],
   "source": [
    "from google.cloud import aiplatform\n",
    "\n",
    "aiplatform.init(project=PROJECT_ID, location=REGION)"
   ]
  },
  {
   "cell_type": "markdown",
   "metadata": {},
   "source": [
    "**Option 2. Use Google Service Account credentials**\n",
    "\n",
    "First enable the IAM API if it's not already enabled."
   ]
  },
  {
   "cell_type": "code",
   "execution_count": null,
   "metadata": {
    "id": "mERTlLb6dluB"
   },
   "outputs": [],
   "source": [
    "!gcloud services enable iam.googleapis.com"
   ]
  },
  {
   "cell_type": "markdown",
   "metadata": {},
   "source": [
    "Specify service account name which should be unique in your project."
   ]
  },
  {
   "cell_type": "code",
   "execution_count": null,
   "metadata": {},
   "outputs": [],
   "source": [
    "SERVICE_ACCOUNT = \"[SERVICE_ACCOUNT]\"  # @param {type:\"string\"}"
   ]
  },
  {
   "cell_type": "markdown",
   "metadata": {},
   "source": [
    "Create the service account."
   ]
  },
  {
   "cell_type": "code",
   "execution_count": null,
   "metadata": {},
   "outputs": [],
   "source": [
    "!gcloud iam service-accounts create $SERVICE_ACCOUNT"
   ]
  },
  {
   "cell_type": "markdown",
   "metadata": {},
   "source": [
    "Grant roles to the service account. Since we will be using this service account to download the model artifacts from Google Cloud Storage, we grant the service account **Storage Object Admin** role. See [IAM roles for Cloud Storage](https://cloud.google.com/storage/docs/access-control/iam-roles) for more details."
   ]
  },
  {
   "cell_type": "code",
   "execution_count": null,
   "metadata": {},
   "outputs": [],
   "source": [
    "!gcloud projects add-iam-policy-binding $PROJECT_ID \\\n",
    "    --member=serviceAccount:{SERVICE_ACCOUNT}@{PROJECT_ID}.iam.gserviceaccount.com \\\n",
    "    --role=roles/storage.objectAdmin"
   ]
  },
  {
   "cell_type": "markdown",
   "metadata": {},
   "source": [
    "Specify the service account key file name."
   ]
  },
  {
   "cell_type": "code",
   "execution_count": null,
   "metadata": {},
   "outputs": [],
   "source": [
    "CREDENTIALS_FILE = \"./credentials.json\""
   ]
  },
  {
   "cell_type": "markdown",
   "metadata": {},
   "source": [
    "Generate the service account key file. This will be used while running the custom serving container locally."
   ]
  },
  {
   "cell_type": "code",
   "execution_count": null,
   "metadata": {},
   "outputs": [],
   "source": [
    "!gcloud iam service-accounts keys create $CREDENTIALS_FILE \\\n",
    "    --iam-account=\"{SERVICE_ACCOUNT}@{PROJECT_ID}.iam.gserviceaccount.com\""
   ]
  },
  {
   "cell_type": "markdown",
   "metadata": {
    "id": "pJe8TCr4ec4F"
   },
   "source": [
    "#### Run and send requests to the container locally\n",
    "\n",
    "With the Custom Prediction Routine feature, it is easy to test the container locally.\n",
    "\n",
    "Note: You need to have the credentials set up in the previous step and pass the path to the credentials while running the container. The service account should have the **Storage Object Admin** permission.\n",
    "\n",
    "In this example, the container executes a prediction request and a health check."
   ]
  },
  {
   "cell_type": "code",
   "execution_count": null,
   "metadata": {
    "id": "62ed2d334d0f"
   },
   "outputs": [],
   "source": [
    "with local_model.deploy_to_local_endpoint(\n",
    "    artifact_uri=f\"{BUCKET_NAME}/{MODEL_ARTIFACT_DIR}\",\n",
    "    credential_path=CREDENTIALS_FILE,\n",
    ") as local_endpoint:\n",
    "    predict_response = local_endpoint.predict(\n",
    "        request_file=INPUT_FILE,\n",
    "        headers={\"Content-Type\": \"application/json\"},\n",
    "    )\n",
    "    \n",
    "    health_check_response = local_endpoint.run_health_check()"
   ]
  },
  {
   "cell_type": "markdown",
   "metadata": {},
   "source": [
    "Print out the predict response and its content."
   ]
  },
  {
   "cell_type": "code",
   "execution_count": null,
   "metadata": {
    "id": "ce629eea32fd"
   },
   "outputs": [],
   "source": [
    "predict_response, predict_response.content"
   ]
  },
  {
   "cell_type": "markdown",
   "metadata": {},
   "source": [
    "Print out the health check response and its content."
   ]
  },
  {
   "cell_type": "code",
   "execution_count": null,
   "metadata": {
    "id": "56986f93438e"
   },
   "outputs": [],
   "source": [
    "health_check_response, health_check_response.content"
   ]
  },
  {
   "cell_type": "markdown",
   "metadata": {
    "id": "a29fcbbe0188"
   },
   "source": [
    "Also print out all the container logs."
   ]
  },
  {
   "cell_type": "code",
   "execution_count": null,
   "metadata": {},
   "outputs": [],
   "source": [
    "local_endpoint.print_container_logs(show_all=True)"
   ]
  },
  {
   "cell_type": "markdown",
   "metadata": {
    "id": "212b2935ea12"
   },
   "source": [
    "### Push the container to artifact registry\n",
    "\n",
    "Configure Docker to access Artifact Registry. Then push your container image to your Artifact Registry repository."
   ]
  },
  {
   "cell_type": "code",
   "execution_count": null,
   "metadata": {
    "id": "wSFXCj3LdluJ"
   },
   "outputs": [],
   "source": [
    "!gcloud services list"
   ]
  },
  {
   "cell_type": "markdown",
   "metadata": {
    "id": "ABE9UpwSdluK"
   },
   "source": [
    "If `artifactregistry.googleapis.com` is not enabled in your project, enable the API before proceeding."
   ]
  },
  {
   "cell_type": "code",
   "execution_count": null,
   "metadata": {
    "id": "qDhLoQMydluK"
   },
   "outputs": [],
   "source": [
    "!gcloud services enable artifactregistry.googleapis.com"
   ]
  },
  {
   "cell_type": "code",
   "execution_count": null,
   "metadata": {
    "id": "09ffe2434e3d"
   },
   "outputs": [],
   "source": [
    "!gcloud beta artifacts repositories create {REPOSITORY} \\\n",
    "    --repository-format=docker \\\n",
    "    --location=$REGION"
   ]
  },
  {
   "cell_type": "code",
   "execution_count": null,
   "metadata": {
    "id": "293437024749"
   },
   "outputs": [],
   "source": [
    "!gcloud auth configure-docker {REGION}-docker.pkg.dev --quiet"
   ]
  },
  {
   "cell_type": "markdown",
   "metadata": {},
   "source": [
    "Use SDK to push the image."
   ]
  },
  {
   "cell_type": "code",
   "execution_count": null,
   "metadata": {
    "id": "1dd7448f4703"
   },
   "outputs": [],
   "source": [
    "local_model.push_image()"
   ]
  },
  {
   "cell_type": "markdown",
   "metadata": {
    "id": "b438bfa2129f"
   },
   "source": [
    "## Deploy to Vertex AI"
   ]
  },
  {
   "cell_type": "markdown",
   "metadata": {
    "id": "4ae19df6a33e"
   },
   "source": [
    "### Upload the custom container model"
   ]
  },
  {
   "cell_type": "code",
   "execution_count": null,
   "metadata": {
    "id": "8d682d8388ec"
   },
   "outputs": [],
   "source": [
    "from google.cloud import aiplatform"
   ]
  },
  {
   "cell_type": "code",
   "execution_count": null,
   "metadata": {
    "id": "574fb82d3eed"
   },
   "outputs": [],
   "source": [
    "aiplatform.init(project=PROJECT_ID, location=REGION)"
   ]
  },
  {
   "cell_type": "markdown",
   "metadata": {},
   "source": [
    "Use the LocalModel instance to upload the model. It will populate the container spec automatically for you."
   ]
  },
  {
   "cell_type": "code",
   "execution_count": null,
   "metadata": {
    "id": "2738154345d5"
   },
   "outputs": [],
   "source": [
    "model = local_model.upload(\n",
    "    display_name=MODEL_DISPLAY_NAME,\n",
    "    artifact_uri=f\"{BUCKET_NAME}/{MODEL_ARTIFACT_DIR}\",\n",
    ")"
   ]
  },
  {
   "cell_type": "markdown",
   "metadata": {
    "id": "bd1b85afc7df"
   },
   "source": [
    "### Deploy the model on Vertex AI\n",
    "After this step completes, the model is deployed and ready for online prediction."
   ]
  },
  {
   "cell_type": "code",
   "execution_count": null,
   "metadata": {
    "id": "62cf66498a28"
   },
   "outputs": [],
   "source": [
    "endpoint = model.deploy(machine_type=\"n1-standard-4\")"
   ]
  },
  {
   "cell_type": "markdown",
   "metadata": {
    "id": "6883e7b07143",
    "tags": []
   },
   "source": [
    "## Send predictions\n",
    "\n",
    "Need to use [raw predict](https://cloud.google.com/sdk/gcloud/reference/ai/endpoints/raw-predict) because the request is in csv format instead of json format.\n",
    "\n",
    "### Using Python SDK"
   ]
  },
  {
   "cell_type": "code",
   "execution_count": null,
   "metadata": {},
   "outputs": [],
   "source": [
    "ENDPOINT_RESOURCE_NAME = endpoint.resource_name"
   ]
  },
  {
   "cell_type": "code",
   "execution_count": null,
   "metadata": {},
   "outputs": [],
   "source": [
    "from google.api import httpbody_pb2\n",
    "from google.cloud import aiplatform_v1\n",
    "\n",
    "prediction_client = aiplatform_v1.PredictionServiceClient(\n",
    "    client_options={\"api_endpoint\": f\"{REGION}-aiplatform.googleapis.com\"}\n",
    ")\n",
    "\n",
    "with open(INPUT_FILE) as f:\n",
    "    http_body = httpbody_pb2.HttpBody(\n",
    "        data=f.read().encode(\"utf-8\"),\n",
    "        content_type=\"text/csv\",\n",
    "    )\n",
    "\n",
    "request = aiplatform_v1.RawPredictRequest(\n",
    "    endpoint=ENDPOINT_RESOURCE_NAME,\n",
    "    http_body=http_body,\n",
    ")\n",
    "\n",
    "prediction_client.raw_predict(request=request)"
   ]
  },
  {
   "cell_type": "markdown",
   "metadata": {},
   "source": [
    "### Using REST"
   ]
  },
  {
   "cell_type": "code",
   "execution_count": null,
   "metadata": {},
   "outputs": [],
   "source": [
    "ENDPOINT_ID = endpoint.name"
   ]
  },
  {
   "cell_type": "code",
   "execution_count": null,
   "metadata": {},
   "outputs": [],
   "source": [
    "! curl \\\n",
    "-H \"Authorization: Bearer $(gcloud auth print-access-token)\" \\\n",
    "-H \"Content-Type: text/csv\" \\\n",
    "--data-binary @instances.csv \\\n",
    "https://{REGION}-aiplatform.googleapis.com/v1/projects/{PROJECT_ID}/locations/{REGION}/endpoints/{ENDPOINT_ID}:rawPredict"
   ]
  },
  {
   "cell_type": "markdown",
   "metadata": {
    "id": "fa71174a7dd0"
   },
   "source": [
    "### Using gcloud CLI"
   ]
  },
  {
   "cell_type": "code",
   "execution_count": null,
   "metadata": {
    "id": "23b8e807b02c"
   },
   "outputs": [],
   "source": [
    "!gcloud ai endpoints raw-predict $ENDPOINT_ID \\\n",
    "  --region=$REGION \\\n",
    "  --http-headers=Content-Type=text/csv \\\n",
    "  --request=@$INPUT_FILE"
   ]
  },
  {
   "cell_type": "markdown",
   "metadata": {
    "id": "TpV-iwP9qw9c"
   },
   "source": [
    "## Cleaning up\n",
    "\n",
    "To clean up all Google Cloud resources used in this project, you can [delete the Google Cloud\n",
    "project](https://cloud.google.com/resource-manager/docs/creating-managing-projects#shutting_down_projects) you used for the tutorial.\n",
    "\n",
    "Otherwise, you can delete the individual resources you created in this tutorial:"
   ]
  },
  {
   "cell_type": "code",
   "execution_count": null,
   "metadata": {
    "id": "sx_vKniMq9ZX"
   },
   "outputs": [],
   "source": [
    "# Undeploy model and delete endpoint\n",
    "endpoint.delete(force=True)\n",
    "\n",
    "# Delete the model resource\n",
    "model.delete()\n",
    "\n",
    "# Delete the container image from Artifact Registry\n",
    "!gcloud artifacts docker images delete \\\n",
    "    --quiet \\\n",
    "    --delete-tags \\\n",
    "    {REGION}-docker.pkg.dev/{PROJECT_ID}/{REPOSITORY}/{IMAGE}"
   ]
  }
 ],
 "metadata": {
  "colab": {
   "collapsed_sections": [],
   "name": "SDK_Custom_Predict.ipynb",
   "provenance": []
  },
  "environment": {
   "kernel": "python3",
   "name": "common-cpu.m90",
   "type": "gcloud",
   "uri": "gcr.io/deeplearning-platform-release/base-cpu:m90"
  },
  "kernelspec": {
   "display_name": "Python 3",
   "language": "python",
   "name": "python3"
  },
  "language_info": {
   "codemirror_mode": {
    "name": "ipython",
    "version": 3
   },
   "file_extension": ".py",
   "mimetype": "text/x-python",
   "name": "python",
   "nbconvert_exporter": "python",
   "pygments_lexer": "ipython3",
   "version": "3.7.12"
  }
 },
 "nbformat": 4,
 "nbformat_minor": 4
}<|MERGE_RESOLUTION|>--- conflicted
+++ resolved
@@ -846,11 +846,7 @@
    "source": [
     "import os\n",
     "\n",
-<<<<<<< HEAD
     "from google.cloud.aiplatform.prediction import LocalModel\n",
-=======
-    "Setting up credentials is only required to run the custom serving container locally. Credentials set up is required to execute the `Predictor`'s `load` function, which downloads the model artifacts from Google Cloud Storage.\n",
->>>>>>> 565073db
     "\n",
     "from src_dir_handler_sdk.predictor import CprPredictor  # Update this path as the variable $USER_SRC_DIR to import the custom predictor.\n",
     "from src_dir_handler_sdk.handler import CprHandler  # Update this path as the variable $USER_SRC_DIR to import the custom handler.\n",
